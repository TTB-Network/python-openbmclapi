<div align="center">

<picture>
  <source media="(prefers-color-scheme: dark)" srcset="https://d.kstore.space/download/7507/logo_dark.svg">
  <source media="(prefers-color-scheme: light)" srcset="https://d.kstore.space/download/7507/logo_light.svg">
  <img alt="logo" src="https://d.kstore.space/download/7507/logo_light.svg" height=400>
</picture>

# OpenBMCLAPI for Python

![GitHub Issues or Pull Requests](https://img.shields.io/github/issues-pr/TTB-Network/python-openbmclapi)
![GitHub Issues or Pull Requests](https://img.shields.io/github/issues/TTB-Network/python-openbmclapi)
![GitHub License](https://img.shields.io/github/license/TTB-Network/python-openbmclapi)
![GitHub Release](https://img.shields.io/github/v/release/TTB-Network/python-openbmclapi)
![GitHub Tag](https://img.shields.io/github/v/tag/TTB-Network/python-openbmclapi)
![GitHub Repo stars](https://img.shields.io/github/stars/TTB-Network/python-openbmclapi)
[![CodeQL](https://github.com/TTB-Network/python-openbmclapi/actions/workflows/github-code-scanning/codeql/badge.svg)](https://github.com/TTB-Network/python-openbmclapi/actions/workflows/github-code-scanning/codeql)
[![Create tagged release](https://github.com/TTB-Network/python-openbmclapi/actions/workflows/build_and_publish.yml/badge.svg)](https://github.com/TTB-Network/python-openbmclapi/actions/workflows/build_and_publish.yml)

[文档](https://python-openbmclapi.ttb-network.top/) | [API](https://python-openbmclapi.ttb-network.top/docs/api) | [赞助](https://afdian.net/a/atianxiua)

✨ 基于 [OpenBMCLAPI](https://github.com/bangbang93/openbmclapi) 的 Python 实现。

🎨 **跨系统**、**跨架构**。这得益于 Python 强大的语言功能。

✨ **Docker** 支持。通过 Docker 更加**快捷地**部署 python-openbmclapi ~~（更支持一键跑路）~~

🎉 __*新增功能！*__ WebDAV 支持。通过基于 Web 的分布式编写和版本控制（英语：Web-based Distributed Authoring and Versioning，缩写：WebDAV），用户可以协同编辑和管理存储在万维网服务器文件。


</div>

# 简介

本项目是 [OpenBMCLAPI](https://github.com/bangbang93/openbmclapi) 的 Python 版本，OpenBMCLAPI 是通过分布式集群帮助 [BMCLAPI](https://bmclapidoc.bangbang93.com/) 进行文件分发、加速中国大陆 Minecraft 下载的公益项目。

如果你想加入 OpenBMCLAPI，可以寻找 [bangbang93](https://github.com/bangbang93) 获取 `CLUSTER_ID` 和 `CLUSTER_SECRET`。

# 部署

## 从源码运行

建议 Python 版本：3.10+。

1. 克隆仓库或从 [Releases](https://github.com/TTB-Network/python-openbmclapi/releases) 中下载代码：

    ```sh
    git clone https://github.com/tianxiu2b2t/python-openbmclapi.git
    cd python-openbmclapi
    ```

    仓库镜像地址：https://gitee.com/ttb-network/python-openbmclapi

2. 安装依赖：

    ```sh
    pip install --no-deps -r requirements.txt
    ```

    > 你可能需要先安装 [Microsoft C++ 生成工具](https://visualstudio.microsoft.com/visual-cpp-build-tools/)。

3. 运行一次主程序生成配置文件：

    ```sh
    python main.py
    ```

    如果你看到以下报错信息：`core.exceptions.ClusterIdNotSet`，那么你就可以进行下一步的配置。

4. 在 `config/config.yml` 中，填写你的 `id`（即 `CLUSTER_ID`）和 `secret`（即 `CLUSTER_SECRET`）。

5. 重新启动程序。

## 使用 Docker 部署

1. 拉取镜像：

    ```sh
    docker pull silianz/python-openbmclapi:latest
    ```

    你也可使用镜像源进行拉取：

    ```sh
    docker pull registry.cn-hangzhou.aliyuncs.com/silianz/python-openbmclapi:latest
    ```

2. 创建容器：

    ```sh
    docker run -d \
    -v ${/path/to/your/cache}:/opt/python-openbmclapi/bmclapi \
    -e cluster.id=${cluster.id} \
    -e cluster.secret=${cluster.secret} \
    -e cluster.public_port=${cluster.public_port} \
    -p ${cluster.public_port}:8080 \
    --restart always \
    --name python-openbmclapi \
    silianz/python-openbmclapi 
    ```

    **参数说明：**

    `web.public_port` - 对外开放的端口。

    `cluster.id` - 即 `CLUSTER_ID`。

    `cluster.secret` - 即 `CLUSTER_SECRET`。

    `/path/to/your/cache` - `bmclapi` 文件夹（即缓存 `cache` 文件夹）挂载的路径。

## 配置文件

```yml
advanced:
  # 是否启用调试模式
  debug: false
  # 新连接读取数据头大小
  header_bytes: 4096
  # 数据传输缓存大小
  io_buffer: 16777216
  # 语言
  language: zh_cn
  # 最小读取速率（Bytes）
  min_rate: 500
  # 最小读取速率时间
  min_rate_timestamp: 1000
  # 请求缓存大小
  request_buffer: 8192
  # 超时时间
  timeout: 30
file:
<<<<<<< HEAD
  # 文件检查模式，可选值为“size”（大小）和“hash”（哈希值）
  check: size
cache:
=======
  # 文件检查模式，可选值为 exists（检查文件是否存在，不推荐）、
  # size（检查文件大小）和 hash（检查文件哈希值）
  check: size
cache:
  # 缓存大小（Bytes）
>>>>>>> c505f2c2
  buffer: 536870912
  check: 360
  time: 1800
cluster:
  # 是否不使用 BMCLAPI 分发的证书, 同 CLUSTER_BYOC
  byoc: false
  # OpenBMCLAPI 的 CLUSTER_ID
  id: ''
  # 实际开放的公网主机名, 同 CLUSTER_IP
  public_host: ''
  # 实际开放的公网端口, 同 CLUSTER_PUBLIC_PORT
  public_port: 8800
<<<<<<< HEAD
  reconnect:
    delay: 5
=======
  # 重连
  reconnect:
    # 重试间隔
    delay: 5
    # 重试次数，-1 为无限次数
>>>>>>> c505f2c2
    retry: -1
  # OpenBMCLAPI 的 CLUSTER_SECRET
  secret: ''
  skip_sign: false
  timeout:
<<<<<<< HEAD
    enable: 60
    keepalive: 300
  # OpenBMCLAPI 的基础 URL
  url: https://openbmclapi.bangbang93.com/
=======
    # 发送启用数据包超时时间
    enable: 120
>>>>>>> c505f2c2
dashboard:
  # 仪表盘密码
  password: '123456'
  # 仪表盘用户名
  username: admin
download:
  # 最高下载线程
  threads: 64
storages:
<<<<<<< HEAD
  bmclapi:
    path: ./bmclapi
    type: file
    width: 0
=======
  bmclapi: # 你的存储名字
    # 存储路径
    path: ./bmclapi 
    # 存储类型，可选值为 file（本地存储）和 webdav（WebDAV）
    type: file 
    # 选用存储下载权重，-1 为禁用，不选择，但会下载文件
    width: 0 
  bmclapi_webdav: 
    path: /bmclapidev
    type: webdav
    width: 2 
    # 你的 WebDAV 端点
    endpoint: http://localhost:5244/dav
    # WebDAV 用户名
    username: user
    # WebDAV 用户密码
    password: password
>>>>>>> c505f2c2
web:
  # 是否强制使用 SSL
  force_ssl: false
  # 要监听的本地端口, 同 CLUSTER_PORT
  port: 8080
  # 服务器名字
  server_name: TTB-Network
  # SSL 端口
  ssl_port: 8800
```

# 贡献

如果你有能力，你可以向我们的[团队](mailto://administrator@ttb-network.top)或[团队所有者](mailto://silian_zheng@outlook.com)发送邮件并申请加入开发者行列。

# 鸣谢

[LiterMC/go-openbmclapi](https://github.com/LiterMC/go-openbmclapi)

[bangbang93/openbmclapi](https://github.com/bangbang93/openbmclapi)

[SALTWOOD/CSharp-OpenBMCLAPI](https://github.com/SALTWOOD/CSharp-OpenBMCLAPI)<|MERGE_RESOLUTION|>--- conflicted
+++ resolved
@@ -130,17 +130,11 @@
   # 超时时间
   timeout: 30
 file:
-<<<<<<< HEAD
-  # 文件检查模式，可选值为“size”（大小）和“hash”（哈希值）
-  check: size
-cache:
-=======
   # 文件检查模式，可选值为 exists（检查文件是否存在，不推荐）、
   # size（检查文件大小）和 hash（检查文件哈希值）
   check: size
 cache:
   # 缓存大小（Bytes）
->>>>>>> c505f2c2
   buffer: 536870912
   check: 360
   time: 1800
@@ -153,30 +147,18 @@
   public_host: ''
   # 实际开放的公网端口, 同 CLUSTER_PUBLIC_PORT
   public_port: 8800
-<<<<<<< HEAD
-  reconnect:
-    delay: 5
-=======
   # 重连
   reconnect:
     # 重试间隔
     delay: 5
     # 重试次数，-1 为无限次数
->>>>>>> c505f2c2
     retry: -1
   # OpenBMCLAPI 的 CLUSTER_SECRET
   secret: ''
   skip_sign: false
   timeout:
-<<<<<<< HEAD
-    enable: 60
-    keepalive: 300
-  # OpenBMCLAPI 的基础 URL
-  url: https://openbmclapi.bangbang93.com/
-=======
     # 发送启用数据包超时时间
     enable: 120
->>>>>>> c505f2c2
 dashboard:
   # 仪表盘密码
   password: '123456'
@@ -186,12 +168,6 @@
   # 最高下载线程
   threads: 64
 storages:
-<<<<<<< HEAD
-  bmclapi:
-    path: ./bmclapi
-    type: file
-    width: 0
-=======
   bmclapi: # 你的存储名字
     # 存储路径
     path: ./bmclapi 
@@ -209,7 +185,6 @@
     username: user
     # WebDAV 用户密码
     password: password
->>>>>>> c505f2c2
 web:
   # 是否强制使用 SSL
   force_ssl: false
