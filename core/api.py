import abc
import asyncio
from dataclasses import dataclass
from enum import Enum
import hashlib
import io
from pathlib import Path
from typing import Optional
import zlib
import aiofiles

from core import web
from core.config import Config


class FileCheckType(Enum):
    EXISTS = "exists"
    SIZE = "size"
    HASH = "hash"


@dataclass
class BMCLAPIFile:
    path: str
    hash: str
    size: int
    mtime: int = 0

    def __hash__(self):
        return int.from_bytes(bytes.fromhex(self.hash), byteorder="big")

    def __eq__(self, other):
        if isinstance(other, BMCLAPIFile):
            return (
                self.hash == other.hash
                and self.size == other.size
                and self.path == other.path
            )
        return False


@dataclass
class File:
    path: Path | str
    hash: str
    size: int
    last_hit: float = 0
    last_access: float = 0
    expiry: Optional[float] = None
    data: Optional[io.BytesIO] = None
    cache: bool = False
    headers: Optional["web.Header"] = None

    def is_url(self):
        if not isinstance(self.path, str):
            return False
        return self.path.startswith("http://") or self.path.startswith("https://")

    def get_path(self) -> str | Path:
        return self.path

    def get_data(self):
        if not self.data:
            return io.BytesIO()
        return io.BytesIO(zlib.decompress(self.data.getbuffer()))

    def set_data(self, data: io.BytesIO | memoryview | bytes):
        if not isinstance(data, io.BytesIO):
            data = io.BytesIO(data)
        self.data = io.BytesIO(zlib.compress(data.getbuffer()))


@dataclass
class StatsCache:
    total: int = 0
    bytes: int = 0


class Storage(metaclass=abc.ABCMeta):
    def __init__(self, name, width: int) -> None:
        self.name = name
        self.disabled = False
<<<<<<< HEAD
        self.width = width
=======

>>>>>>> c7d2253a
    def get_name(self):
        return self.name

    @abc.abstractmethod
    async def get(self, file: str, offset: int = 0) -> File:
        """
        get file metadata.
        return File
        """
        raise NotImplementedError

    @abc.abstractmethod
    async def exists(self, hash: str) -> bool:
        """
        return file is exists
        """
        raise NotImplementedError

    @abc.abstractmethod
    async def get_size(self, hash: str) -> int:
        """
        get file size
        return File size
        """
        raise NotImplementedError

    @abc.abstractmethod
    async def write(self, hash: str, io: io.BytesIO) -> int:
        """
        hash: desc path (new path)
        io: file data
        return File size
        """
        raise NotImplementedError

    @abc.abstractmethod
    async def get_files(self, dir: str) -> list[str]:
        """
        dir: path
        Getting files in a folder
        return list[str]
        """
        raise NotImplementedError

    @abc.abstractmethod
    async def get_hash(self, hash: str) -> str:
        """
        hash: file, length `hash` parametar, md5 length is 32, else sha1
        return hash file content
        """
        raise NotImplementedError

    @abc.abstractmethod
    async def get_files_size(self, dir: str) -> int:
        """
        dir: path
        Getting files size in a folder
        return files size
        """
        raise NotImplementedError

    @abc.abstractmethod
    async def removes(self, hashs: list[str]) -> int:
        """
        dir: path
        Remove files (file: hash str)
        return success remove files
        """
        raise NotImplementedError

    @abc.abstractmethod
    async def get_cache_stats(self) -> StatsCache:
        """
        dir: path
        Getting cache files
        return StatsCache
        """
        raise NotImplementedError


def get_hash(org):
    if len(org) == 32:
        return hashlib.md5()
    else:
        return hashlib.sha1()


async def get_file_hash(org: str, path: Path):
    hash = get_hash(org)
    async with aiofiles.open(path, "rb") as r:
        while data := await r.read(Config.get("advanced.io_buffer")):
            if not data:
                break
            hash.update(data)
            await asyncio.sleep(0.001)
    return hash.hexdigest() == org<|MERGE_RESOLUTION|>--- conflicted
+++ resolved
@@ -80,11 +80,7 @@
     def __init__(self, name, width: int) -> None:
         self.name = name
         self.disabled = False
-<<<<<<< HEAD
         self.width = width
-=======
-
->>>>>>> c7d2253a
     def get_name(self):
         return self.name
 
