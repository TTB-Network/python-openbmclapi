--- conflicted
+++ resolved
@@ -40,11 +40,7 @@
         c.write(cert)
         k.write(key)
     if load_cert(cert_file, key_file):
-<<<<<<< HEAD
         logger.info("Loaded certificate from text!")
-=======
-        logger.info("Loaded certificate from text! Current: ", get_loads())
->>>>>>> b7733a05
         core.restart = True
         if core.server:
             core.server.close()
