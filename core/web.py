import asyncio
import base64
from dataclasses import asdict, dataclass
import datetime
from enum import Enum
import hashlib
import inspect
import io
import json
from mimetypes import guess_type
import os
from pathlib import Path
import re
import stat
import struct
import tempfile
import time
import traceback
from core import cluster
import zlib
from typing import (
    Any,
    AsyncGenerator,
    AsyncIterator,
    Callable,
    Coroutine,
    Generator,
    Iterator,
    Optional,
    Union,
    get_args,
)

import aiofiles
from core.utils import (
    CONTENT_ACCEPT,
    WEBSOCKETCONTENT,
    Client,
    calc_bytes,
    content_next,
    parse_obj_as_type,
    parseObject,
)
import filetype
import urllib.parse as urlparse
from core.logger import logger
from core.config import Config
from core.utils import Client
from core.timer import Timer
from core import cluster


TIMEOUT: int = Config.get("advanced.timeout")
REQUEST_BUFFER: int = Config.get("advanced.request_buffer")
FILE_REDIRECTS = ["index.html", "index.htm", "default.html", "default.htm"]
RESPONSE_HEADERS = {
    "Server": Config.get("web.server_name"),
}
RESPONSE_DATE = "%a, %d %b %Y %H:%M:%S GMT"
STATUS_CODES: dict[int, str] = {
    100: "Continue",
    101: "Switching Protocols",
    200: "OK",
    201: "Created",
    202: "Accepted",
    203: "Non-Authoritative Information",
    204: "No Content",
    205: "Reset Content",
    206: "Partial Content",
    300: "Multiple Choices",
    301: "Moved Pemanently",
    302: "Found",
    303: "See Other",
    304: "Not Modified",
    305: "Use Proxy",
    306: "Unused",
    307: "Temporary Redirect",
    400: "Bad Request",
    401: "Unauthorized",
    402: "Payment Required",
    403: "Forbidden",
    404: "Not Found",
    405: "Method Not Allowed",
    406: "Not Acceptable",
    407: "Proxy Authentication Required",
    408: "Request Time-out",
    409: "Conflict",
    410: "Gone",
    411: "Length Required",
    412: "Precondition Failed",
    413: "Request Entity Too Large",
    414: "Request-URI Too Large",
    415: "Unsupported Media Type",
    416: "Requested range not satisfiable",
    417: "Expectation Failed",
    418: "I'm a teapot",
    421: "Misdirected Request",
    422: "Unprocessable Entity",
    423: "Locked",
    424: "Failed Dependency",
    425: "Too Early",
    426: "Upgrade Required",
    428: "Precondition Required",
    429: "Too Many Requests",
    431: "Request Header Fields Too Large",
    451: "Unavailable For Legal Reasons",
    500: "Internal Server Eror",
    501: "Not Implemented",
    502: "Bad Gateway",
    503: "Service Unavailable",
    504: "Gateway Time-out",
    505: "HTTP Version not supported",
}
IO_BUFFER: int = Config.get("advanced.io_buffer")
REQUEST_TIME_UNITS = ["ns", "ms", "s", "m", "h"]


@dataclass
class Cookie:
    name: str
    value: str
    domain: Optional[str] = None
    path: Optional[str] = None
    expires: Optional[int] = None
    max_age: Optional[int] = None
    size: Optional[int] = None
    http_only: Optional[bool] = None
    secure: Optional[bool] = None
    same_site: Optional[str] = None  # 根据RFC6265，应为"Strict", "Lax", "None"
    priority: Optional[str] = None  # 根据某些浏览器实现，可能为"Low", "Medium", "High"

    def __str__(self) -> str:
        # 格式化Cookie为字符串
        cookie_str = f"{self.name}={self.value}"
        for attr, value in asdict(self).items():
            if attr in ["name", "value"] or value is None:
                continue
            if attr == "http_only" or attr == "secure":
                if value:
                    cookie_str += f"; {attr.capitalize()}"
            else:
                cookie_str += f"; {attr}={urlparse.quote(str(value))}"
        return cookie_str

    @classmethod
    def from_request_string(cls, cookie_str: str) -> list["Cookie"]:
        cookies: list = []
        for cookie in cookie_str.split("; "):
            key, value = None, None
            if "=" in cookie:
                key, value = cookie.split("=", 1)
                cookies.append(Cookie(key, urlparse.unquote(value)))
        return cookies


class Route:
    def __init__(
        self, path: str, method: Optional[str], handler: Callable[..., Coroutine]
    ) -> None:
        self._path = path if path.startswith("/") else "/" + path
        self._params = path.count("{") == path.count("}") != 0
        self.handler = handler
        self.method = method or "GET"
        if self._params:
            self.param = re.findall(r"{(\w+)}", path)
            self.regexp: re.Pattern = re.compile(
                rf"^{path.replace('{', '(?P<').replace('}', r'>[^/]*)')}$"
            )

    def is_params(self):
        return self._params

    def __str__(self) -> str:
        return 'Route(path="{}", method="{}", handler="{}")'.format(
            self._path, self.method, self.handler
        )

    def __repr__(self) -> str:
        return self.__str__()


class Router:
    def __init__(self, prefix: str = "", *routes: Route) -> None:
        self.prefix = (
            (prefix if prefix.startswith("/") else "/" + prefix) if prefix else ""
        )
        self._routes: dict[str, list[Route]] = {
            method: [] for method in ("GET", "POST", "PUT", "DELETE", "WebSocket")
        }
        self._redirects: dict[str, str] = {}
        self.add(*routes)

    def add(self, *routes: Route) -> None:
        for route in routes:
            if route.method not in self._routes:
                self._routes[route.method] = []
            if route._params:
                self._routes[route.method].insert(0, route)
            else:
                self._routes[route.method].append(route)

    def get_route(self, method: str, url: str) -> Optional[Route]:
        if not url.startswith(self.prefix) or method not in self._routes:
            return None
        url = url.removeprefix(self.prefix)
        for route in self._routes[method]:
            if route.is_params() and route.regexp.match(url) or route._path == url:
                return route
        return None
    def get_prefix(self) -> str:
        return self.prefix
    def get_redirect(self, url: str) -> Optional[str]:
        if not url.startswith(self.prefix):
            return None
        return self._redirects.get(url.removeprefix(self.prefix), None)

    def route(self, path: str, method):
        def decorator(f):
            self._add_route(Route(path, method, f))
            return f

        return decorator

    def _add_route(self, route: Route):
        if route.method not in self._routes:
            self._routes[route.method] = []
        if route.is_params():
            self._routes[route.method].insert(0, route)
        else:
            self._routes[route.method].append(route)

    def get(self, path):
        return self.route(path, "GET")

    def post(self, path):
        return self.route(path, "POST")

    def websocket(self, path):
        return self.route(path, "WebSocket")

    def redierct(self, path: str, redirect_to: str):
        self._redirects[path] = redirect_to


class Resource:
    def __init__(self, url: str, path: Path, show_dir: bool = False) -> None:
        if not path.exists():
            raise RuntimeError(f"The path {path} is not dir.")
        self.path = path
        self.dir = str(path.absolute()).replace("\\", "/").removesuffix("/")
        self.url = f"/" + url.lstrip("/")
        self.show_dir = show_dir

    async def __call__(self, request: "Request") -> Any:
        if self.path.is_file():
            return self.dir
        path = self.dir + "/" + request.path.removeprefix(self.url)
        filepath = Path(self.dir + "/" + request.path.removeprefix(self.url))
        if filepath.is_dir():
            if path == "" and not path.endswith("/"):
                return RedirectResponse(request.get_url() + "/")
            if self.show_dir:
                content = """<!DOCTYPE html><html dir="ltr" lang="zh"><head><meta charset="utf-8"><meta name="color-scheme" content="light dark"><meta name="google" value="notranslate"><script>function addRow(e,t,n,a,d,r,l){if("."!=e&&".."!=e){var o=document.location.pathname;"/"!==o.substr(-1)&&(o+="/");var c=document.getElementById("tbody"),i=document.createElement("tr"),s=document.createElement("td"),m=document.createElement("a");m.className=n?"icon dir":"icon file",n?(e+="/",t+="/",a=0,d=""):(m.draggable="true",m.addEventListener("dragstart",onDragStart,!1)),m.innerText=e,m.href=o+t,s.dataset.value=e,s.appendChild(m),i.appendChild(s),i.appendChild(createCell(a,d)),i.appendChild(createCell(r,l)),c.appendChild(i)}}function onDragStart(e){var t=e.srcElement,n="application/octet-stream:"+t.innerText.replace(":","")+":"+t.href;e.dataTransfer.setData("DownloadURL",n),e.dataTransfer.effectAllowed="copy"}function createCell(e,t){var n=document.createElement("td");return n.setAttribute("class","detailsColumn"),n.dataset.value=e,n.innerText=t,n}function start(e){var t=document.getElementById("header");t.innerText=t.innerText.replace("LOCATION",e),document.getElementById("title").innerText=t.innerText}function onHasParentDirectory(){document.getElementById("parentDirLinkBox").style.display="block";var e=document.location.pathname;e.endsWith("/")||(e+="/"),document.getElementById("parentDirLink").href=e+".."}function sortTable(e){var t=document.getElementById("theader"),n=t.cells[e].dataset.order||"1",a=0-(n=parseInt(n,10));t.cells[e].dataset.order=a;var d,r=document.getElementById("tbody"),l=r.rows,o=[];for(d=0;d<l.length;d++)o.push(l[d]);for(o.sort((function(t,d){var r=t.cells[e].dataset.value,l=d.cells[e].dataset.value;return e?(r=parseInt(r,10))>(l=parseInt(l,10))?a:r<l?n:0:r>l?a:r<l?n:0})),d=0;d<o.length;d++)r.appendChild(o[d])}function addHandlers(e,t){e.onclick=e=>sortTable(t),e.onkeydown=e=>{"Enter"!=e.key&&" "!=e.key||(sortTable(t),e.preventDefault())}}function onLoad(){addHandlers(document.getElementById("nameColumnHeader"),0),addHandlers(document.getElementById("sizeColumnHeader"),1),addHandlers(document.getElementById("dateColumnHeader"),2)}window.addEventListener("DOMContentLoaded",onLoad);</script><style>h1{border-bottom: 1px solid #c0c0c0;margin-bottom: 10px;padding-bottom: 10px;white-space:nowrap;}table{border-collapse:collapse;}th{cursor:pointer;}td.detailsColumn{padding-inline-start:2em;text-align:end;white-space:nowrap;}a.icon{padding-inline-start:1.5em;text-decoration:none;user-select:auto;}a.icon:hover{text-decoration:underline;}a.file{background:url("data:image/png;base64,iVBORw0KGgoAAAANSUhEUgAAABAAAAAQCAIAAACQkWg2AAAABnRSTlMAAAAAAABupgeRAAABEElEQVR42nRRx3HDMBC846AHZ7sP54BmWAyrsP588qnwlhqw/k4v5ZwWxM1hzmGRgV1cYqrRarXoH2w2m6qqiqKIR6cPtzc3xMSML2Te7XZZlnW7Pe/91/dX47WRBHuA9oyGmRknzGDjab1ePzw8bLfb6WRalmW4ip9FDVpYSWZgOp12Oh3nXJ7nxoJSGEciteP9y+fH52q1euv38WosqA6T2gGOT44vry7BEQtJkMAMMpa6JagAMcUfWYa4hkkzAc7fFlSjwqCoOUYAF5RjHZPVCFBOtSBGfgUDji3c3jpibeEMQhIMh8NwshqyRsBJgvF4jMs/YlVR5KhgNpuBLzk0OcUiR3CMhcPaOzsZiAAA/AjmaB3WZIkAAAAASUVORK5CYII=") left top no-repeat;}a.dir{background:url("data:image/png;base64,iVBORw0KGgoAAAANSUhEUgAAABAAAAAQCAYAAAAf8/9hAAABt0lEQVR42oxStZoWQRCs2cXdHTLcHZ6EjAwnQWIkJyQlRt4Cd3d3d1n5d7q7ju1zv/q+mh6taQsk8fn29kPDRo87SDMQcNAUJgIQkBjdAoRKdXjm2mOH0AqS+PlkP8sfp0h93iu/PDji9s2FzSSJVg5ykZqWgfGRr9rAAAQiDFoB1OfyESZEB7iAI0lHwLREQBcQQKqo8p+gNUCguwCNAAUQAcFOb0NNGjT+BbUC2YsHZpWLhC6/m0chqIoM1LKbQIIBwlTQE1xAo9QDGDPYf6rkTpPc92gCUYVJAZjhyZltJ95f3zuvLYRGWWCUNkDL2333McBh4kaLlxg+aTmyL7c2xTjkN4Bt7oE3DBP/3SRz65R/bkmBRPGzcRNHYuzMjaj+fdnaFoJUEdTSXfaHbe7XNnMPyqryPcmfY+zURaAB7SHk9cXSH4fQ5rojgCAVIuqCNWgRhLYLhJB4k3iZfIPtnQiCpjAzeBIRXMA6emAqoEbQSoDdGxFUrxS1AYcpaNbBgyQBGJEOnYOeENKR/iAd1npusI4C75/c3539+nbUjOgZV5CkAU27df40lH+agUdIuA/EAgDmZnwZlhDc0wAAAABJRU5ErkJggg==") left top no-repeat;}a.up{background:url("data:image/png;base64,iVBORw0KGgoAAAANSUhEUgAAABAAAAAQCAYAAAAf8/9hAAACM0lEQVR42myTA+w1RxRHz+zftmrbdlTbtq04qRGrCmvbDWp9tq3a7tPcub8mj9XZ3eHOGQdJAHw77/LbZuvnWy+c/CIAd+91CMf3bo+bgcBiBAGIZKXb19/zodsAkFT+3px+ssYfyHTQW5tr05dCOf3xN49KaVX9+2zy1dX4XMk+5JflN5MBPL30oVsvnvEyp+18Nt3ZAErQMSFOfelCFvw0HcUloDayljZkX+MmamTAMTe+d+ltZ+1wEaRAX/MAnkJdcujzZyErIiVSzCEvIiq4O83AG7LAkwsfIgAnbncag82jfPPdd9RQyhPkpNJvKJWQBKlYFmQA315n4YPNjwMAZYy0TgAweedLmLzTJSTLIxkWDaVCVfAbbiKjytgmm+EGpMBYW0WwwbZ7lL8anox/UxekaOW544HO0ANAshxuORT/RG5YSrjlwZ3lM955tlQqbtVMlWIhjwzkAVFB8Q9EAAA3AFJ+DR3DO/Pnd3NPi7H117rAzWjpEs8vfIqsGZpaweOfEAAFJKuM0v6kf2iC5pZ9+fmLSZfWBVaKfLLNOXj6lYY0V2lfyVCIsVzmcRV9Y0fx02eTaEwhl2PDrXcjFdYRAohQmS8QEFLCLKGYA0AeEakhCCFDXqxsE0AQACgAQp5w96o0lAXuNASeDKWIvADiHwigfBINpWKtAXJvCEKWgSJNbRvxf4SmrnKDpvZavePu1K/zu/due1X/6Nj90MBd/J2Cic7WjBp/jUdIuA8AUtd65M+PzXIAAAAASUVORK5CYII=") left top no-repeat;}html[dir=rtl]a{background-position-x:right;}#parentDirLinkBox{margin-bottom:10px;padding-bottom:10px;}</style><title id="title"></title></head><body><h1 id="header">LOCATION 的索引</h1><div id="parentDirLinkBox" style="display:none"><a id="parentDirLink" class="icon up"><span id="parentDirText">[父目录]</span></a></div><table><thead><tr class="header" id="theader"><th id="nameColumnHeader" tabindex=0 role="button">名称</th><th id="sizeColumnHeader" class="detailsColumn" tabindex=0 role="button">大小</th><th id="dateColumnHeader" class="detailsColumn" tabindex=0 role="button">修改日期</th></tr></thead><tbody id="tbody"></tbody></table></body></html><script>var loadTimeData;class LoadTimeData{constructor(){this.data_=null}set data(value){expect(!this.data_,"Re-setting data.");this.data_=value}valueExists(id){return id in this.data_}getValue(id){expect(this.data_,"No data. Did you remember to include strings.js?");const value=this.data_[id];expect(typeof value!=="undefined","Could not find value for "+id);return value}getString(id){const value=this.getValue(id);expectIsType(id,value,"string");return value}getStringF(id,var_args){const value=this.getString(id);if(!value){return""}const args=Array.prototype.slice.call(arguments);args[0]=value;return this.substituteString.apply(this,args)}substituteString(label,var_args){const varArgs=arguments;return label.replace(/\\$(.|$|\\n)/g,(function(m){expect(m.match(/\\$[$1-9]/),"Unescaped $ found in localized string.");return m==="$$"?"$":varArgs[m[1]]}))}getBoolean(id){const value=this.getValue(id);expectIsType(id,value,"boolean");return value}getInteger(id){const value=this.getValue(id);expectIsType(id,value,"number");expect(value===Math.floor(value),"Number isn't integer: "+value);return value}overrideValues(replacements){expect(typeof replacements==="object","Replacements must be a dictionary object.");for(const key in replacements){this.data_[key]=replacements[key]}}}function expect(condition,message){if(!condition){throw new Error("Unexpected condition on "+document.location.href+": "+message)}}function expectIsType(id,value,type){expect(typeof value===type,"["+value+"] ("+id+") is not a "+type)}expect(!loadTimeData,"should only include this file once");loadTimeData=new LoadTimeData;window.loadTimeData=loadTimeData;console.warn("crbug/1173575, non-JS module files deprecated.");</script><script>loadTimeData.data = {"header":"LOCATION 的索引","headerDateModified":"修改日期","headerName":"名称","headerSize":"大小","language":"zh","parentDirText":"[父目录]","textdirection":"ltr"};</script>"""
                content += f"<script>start(\"{'.' + request.path}\")</script>"
                if request.path.count("/") >= 2:
                    content += f"<script>onHasParentDirectory();</script>"
                dirs = []
                files = []
                for file in os.listdir(filepath):
                    abs_path = os.path.join(filepath, file)
                    if os.path.isdir(abs_path):
                        dirs.append(file)
                    else:
                        files.append(file)
                for dir in dirs:
                    abs_path = os.path.join(filepath, dir)
                    m = os.path.getmtime(abs_path)
                    md = datetime.datetime.fromtimestamp(m)
                    content += f'<script>addRow("{dir}","{dir}", 1, 0, "0", {int(m)}, "{md.year:04d}/{md.month:02d}/{md.day:02d} {md.hour:02d}:{md.minute:02d}:{md.second:02d}")</script>'
                for file in files:
                    abs_path = os.path.join(filepath, file)
                    m = os.path.getmtime(abs_path)
                    md = datetime.datetime.fromtimestamp(m)
                    size = os.path.getsize(abs_path)
                    content += f'<script>addRow("{file}","{file}", 0, {size}, "{calc_bytes(size).removesuffix("iB") + "B"}", {int(m)}, "{md.year:04d}/{md.month:02d}/{md.day:02d} {md.hour:02d}:{md.minute:02d}:{md.second:02d}")</script>'
                return content
            else:
                for redirect in FILE_REDIRECTS:
                    if os.path.exists(os.path.join(filepath, redirect)):
                        return Path(os.path.join(filepath, redirect))
        elif filepath.is_file():
            return filepath
        return Response("Not Found", status_code=404)


class WebSocketError(Exception): ...


class ServerWebSocketError(WebSocketError): ...


class ServerWebSocketUnknownDataError(ServerWebSocketError): ...


class WebSocketOpcode(Enum):
    CONTINUATION = 0
    TEXT = 1
    BINARY = 2
    CLOSE = 8
    PING = 9
    PONG = 10


class WebSocketFrame:
    def __init__(self, opcode: int, data: io.BytesIO) -> None:
        self.opcode = opcode
        self.data = data
        self.close = self.opcode == WebSocketOpcode.CLOSE.value
        if self.close:
            self.status = int.from_bytes(self.data.getbuffer()[:2])
            self.reason = self.data.getbuffer()[:2]
        self.content = data
        if self.opcode == WebSocketOpcode.TEXT.value:
            try:
                self.content = self.content.getvalue().decode("utf-8")
            except:
                ...
        if isinstance(self.content, io.BytesIO):
            self.content = self.content.getvalue()

    def __str__(self) -> str:
        return "{} {}".format(self.opcode, self.content)

    def __repr__(self) -> str:
        return self.__str__()


class WebSocket:
    def __init__(self, conn: Client) -> None:
        self.conn = conn
        self.keepalive_checked = True
        self.closed = False

    def start(self):
        self.keepalive_thread = asyncio.create_task(self._keepalive())

    async def _get_content(self, data):
        content: io.BytesIO = io.BytesIO()
        if isinstance(data, (Generator, Iterator, AsyncGenerator, AsyncIterator)):
            async for data in self._iter(data):
                content.write(str(content).encode("utf-8"))
        elif isinstance(data, (list, dict, tuple, set)):
            content.write(json.dumps(data).encode("utf-8"))
        elif isinstance(data, str):
            content.write(data.encode("utf-8"))
        elif isinstance(data, (memoryview, bytes)):
            content = io.BytesIO(data)
        elif isinstance(data, io.BytesIO):
            content = data
        else:
            raise ServerWebSocketUnknownDataError("Type: " + str(type(data)))
        return content

    def _get_opcode(self, data):
        if isinstance(
            data,
            (
                Generator,
                Iterator,
                AsyncGenerator,
                AsyncIterator,
                list,
                dict,
                tuple,
                set,
                str,
            ),
        ):
            return WebSocketOpcode.TEXT
        else:
            return WebSocketOpcode.BINARY

    async def _iter(self, content):
        if isinstance(content, (AsyncGenerator, AsyncIterator)):
            async for data in content:
                yield data
        elif isinstance(content, (Generator, Iterator)):
            async for data in content_next(content):
                yield data
        else:
            yield content

    def _build_frame(
        self, content: memoryview, opcode: WebSocketOpcode, status: int = 0
    ):
        data = io.BytesIO()
        close = opcode == WebSocketOpcode.CLOSE
        payload = len(content)
        head1 = 0b10000000 | opcode.value
        head2 = 0
        if not close:
            first = True
            cur = 0
            while cur < payload:
                header = 0b10000000 if payload <= cur + 65535 else 0
                if first:
                    head1 = header | opcode.value
                    first = False
                else:
                    head1 = header | WebSocketOpcode.CONTINUATION.value
                length = min(payload - cur, 65535)
                if length < 126:
                    data.write(struct.pack("!BB", head1, head2 | length))
                elif length < 65536:
                    data.write(struct.pack("!BBH", head1, head2 | 126, length))
                else:
                    data.write(struct.pack("!BBQ", head1, head2 | 127, length))
                data.write(content[cur : length + cur])
                cur += length
        else:
            if payload > 123:
                content = content[:123]
                payload = len(content)
            data.write(struct.pack("!BB", 0b10000000 | opcode.value, 0 | payload + 2))
            data.write(struct.pack("!H", status))
            data.write(content)
        return data

    async def send(
        self, data: WEBSOCKETCONTENT, opcode: Optional[WebSocketOpcode] = None
    ):
        if self.is_closed():
            return
        self.conn.write(
            self._build_frame(
                (await self._get_content(data)).getbuffer(),
                opcode or self._get_opcode(data),
                0,
            ).getbuffer()
        )
        await self.conn.writer.drain()

    async def close(self, data: WEBSOCKETCONTENT = b"", status: int = 1000):
        if self.is_closed():
            return
        self.conn.write(
            self._build_frame(
                (await self._get_content(data)).getbuffer(),
                WebSocketOpcode.CLOSE,
                status,
            ).getbuffer()
        )
        await self.conn.writer.drain()
        self.keepalive_thread.cancel()
        self.closed = True
        await self.conn.writer.wait_closed()

    async def _read_frame(self):
        if self.is_closed():
            return None
        try:
            head1, head2 = struct.unpack("!BB", await self.conn.readexactly(2))
            fin = bool(head1 & 0b10000000)
            mask = bool((head1 & 0x80) >> 7)
            opcode = head1 & 0b00001111
            length = head2 & 0b01111111
            mask_bits = b""
            if length == 126:
                (length,) = struct.unpack("!H", await self.conn.readexactly(2))
            elif length == 127:
                (length,) = struct.unpack("!Q", await self.conn.readexactly(2))
            if mask:
                mask_bits = await self.conn.readexactly(4)
            data = await self.conn.readexactly(length)
            content = io.BytesIO()
            if (mask and mask_bits is None) or (
                mask and mask_bits and len(mask_bits) != 4
            ):
                raise ValueError("mask must contain 4 bytes")
            if mask:
                content.write(
                    b"".join(
                        (
                            (data[i] ^ mask_bits[i % 4]).to_bytes()
                            for i in range(len(data))
                        )
                    )
                )
            if opcode == 8:
                self.conn.close()
                return WebSocketFrame(opcode, content)
            if not fin:
                frame = await self._read_frame()
                if (
                    not frame
                    or frame.opcode != WebSocketOpcode.CONTINUATION.value
                    and len(content.getbuffer()) + len(frame.data.getbuffer()) != length
                ):
                    raise ValueError(
                        "opcode doesn't match {} {}".format(opcode, length)
                    )
                content.write(frame.data.getbuffer())
            return WebSocketFrame(opcode, content)
        except:
            return None

    def is_closed(self):
        return self.conn.is_closed() or self.closed

    async def _keepalive(self):
        while self.keepalive_checked and not self.is_closed():
            self.keepalive_checked = False
            await self.send(str(time.time()), WebSocketOpcode.PING)
            await asyncio.sleep(10)
        if not self.is_closed():
            await self.close()

    async def _read(self):
        frame = await self._read_frame()
        if not frame:
            await self.close()
            raise WebSocketError("No Frame")
        if frame.opcode == WebSocketOpcode.CLOSE:
            await self.close()
            raise WebSocketError("Client Closed")
        if (
            frame.opcode == WebSocketOpcode.PING.value
            or frame.opcode == WebSocketOpcode.PONG.value
        ):
            self.keepalive_checked = True
            return await self._read()
        return frame

    async def read(self):
        return (await self._read()).content

    async def __aiter__(self):
        try:
            while (data := await self.read()) and not self.is_closed():
                yield data
        except:
            ...


class Application:
    def __init__(self) -> None:
        self._routes: list[Router] = [Router()]
        self._resources: list[Resource] = []
        self._ws: dict[str, list[WebSocket]] = {}

    def route(self, path: str, method):
        def decorator(f):
            self._add_route(Route(path, method, f))
            return f

        return decorator

    def _add_route(self, route: Route):
        self._routes[0].add(route)

    def get(self, path):
        return self.route(path, "GET")

    def post(self, path):
        return self.route(path, "POST")

    def websocket(self, path):
        return self.route(path, "WebSocket")

    def redirect(self, path: str, redirect_to: str):
        return self._routes[0].redierct(path, redirect_to)

    async def handle(self, request: "Request"):
        url = request.get_url()
        redirect = None
        for route in self._routes:
            redirect = route.get_redirect(url)
            if redirect:
                break
        if redirect:
            yield RedirectResponse(redirect)
            return
        result = None
        cur_route = None
        method = await request.get_method()
        for route in self._routes:
            cur_route = route.get_route(method, url)
            if cur_route:
                prefix = route.get_prefix()
                break
        if cur_route != None:
            handler = cur_route.handler
            url_params: dict[str, Any] = {}
            if cur_route.is_params():
                r = cur_route.regexp.match(request.get_url().removeprefix(prefix))
                if r:
                    url_params.update({name: r.group(name) for name in cur_route.param})
            annotations = inspect.get_annotations(handler)
            default_params: dict[str, Any] = {
                name.lower(): value.default
                for name, value in inspect.signature(handler).parameters.items()
                if (not isinstance(value, inspect._empty))
                and (value.default != inspect._empty)
            }
            params = {}
            sets = []
            is_json = await request.is_json()
            json = await request.json() or {} if is_json else {}
            ws = WebSocket(request.client)
            response_configuration = None
            for include_name, include_type in annotations.items():
                if include_type == Request:
                    params[include_name] = request
                    sets.append(include_name)
                elif include_type == Form and request.is_form():
                    params[include_name] = request.form()
                    sets.append(include_name)
                elif include_type == WebSocket and method == "WebSocket":
                    params[include_name] = ws
                    sets.append(include_name)
                elif include_type == ResponseConfiguration:
                    params[include_name] = (response_configuration := ResponseConfiguration())
                    sets.append(include_name)
                else:
                    if include_name in url_params:
                        params[include_name] = url_params[include_name]
                    elif include_name in request.params:
                        params[include_name] = request.params[include_name]
                    elif is_json and include_name in json:
                        params[include_name] = json[include_name]
                    elif include_name in default_params:
                        params[include_name] = default_params[include_name]
                    elif (
                        hasattr(include_type, "__origin__")
                        and include_type.__origin__ is Union
                        and type(None) in get_args(include_type)
                    ):
                        params[include_name] = None
                    try:
                        params[include_name] = parse_obj_as_type(
                            params[include_name], include_type
                        )
                        sets.append(include_name)
                    except:
                        traceback.print_exc()
                        return
            if method == "WebSocket":
                yield Response(
                    headers=Header(
                        {
                            "Upgrade": "WebSocket",
                            "Connection": "Upgrade",
                            "Sec-WebSocket-Accept": base64.b64encode(
                                hashlib.sha1(
                                    (
                                        await request.get_headers(
                                            "Sec-WebSocket-Key", ""
                                        )
                                    ).encode("utf-8")
                                    + b"258EAFA5-E914-47DA-95CA-C5AB0DC85B11"
                                ).digest()
                            ).decode("utf-8"),
                        }
                    ),
                    status_code=101,
                )
                ws.start()
                if request.get_url() not in self._ws:
                    self._ws[request.get_url()] = []
                self._ws[request.get_url()].append(ws)
            try:
                if inspect.iscoroutinefunction(handler):
                    result = await handler(**params)
                else:
                    result = handler(**params)
            except:
                traceback.print_exc()
            if method == "WebSocket":
                self._ws[request.get_url()].remove(ws)
                if not request.client.is_closed():
                    await ws.close("Server Closed.", 1001)
        else:
            for resource in self._resources:
                if request.url.startswith(resource.url):
                    result = await resource(request)
                    break
        if result == None and cur_route == None:
            result = (
                ErrorResonse.not_found(request)
                if method != "WebSocket"
                else ErrorResonse.bad_request(request)
            )
        yield Response(
            content=result or "",
            headers=Header({"Server": Config.get("web.server_name")}),
        )

    def mount(self, router: Router):
        self._routes.append(router)
        logger.info(f"Serving router at {router.prefix}.")

    def mount_resource(self, resource: Resource):
        self._resources.append(resource)
        self._resources.sort(key=lambda x: len(x.url), reverse=True)

    def get_websockets(self, path) -> list[WebSocket]:
        return self._ws.get(path, [])


class Header:
    def __init__(self, header: dict[str, Any] | bytes | str | None = None) -> None:
        self._headers = {}
        if isinstance(header, bytes):
            self._headers.update(
                {
                    v[0]: v[1]
                    for v in (
                        v.split(": ", 1)
                        for v in header.decode("utf-8").split("\r\n")
                        if v.strip()
                    )
                    if len(v) == 2
                }
            )
        elif isinstance(header, str):
            self._headers.update(
                {
                    v[0]: v[1]
                    for v in (v.split(": ") for v in header.split("\r\n") if v.strip())
                    if len(v) == 2
                }
            )
        elif isinstance(header, dict):
            self._headers.update(header)

    def get(self, key: str, def_=None) -> Any:
        return self._headers.get(self._parse_key(key), def_)

    def set(self, key: str, value: Any) -> None:
        org_key = self._parse_key(key)
        if org_key in self._headers:
            self._headers.pop(self._parse_key(key))
        self._headers[key] = value

    def _parse_key(self, key: str) -> str:
        keys = list(self._headers.keys())
        lkeys = list(map(str.lower, keys))
        return keys[lkeys.index(key.lower())] if key.lower() in lkeys else key

    def update(self, value: Any):
        if isinstance(value, Header):
            value = value._headers
        if not isinstance(value, dict):
            return
        for k, v in value.items():
            self.set(k, v)

    def __str__(self) -> str:
        return "\r\n".join(("{}: {}".format(k, v) for k, v in self._headers.items()))

    def __len__(self) -> int:
        return self._headers.keys().__len__()

@dataclass
class ResponseConfiguration:
    length: Optional[int] = None


class Response:
    def __init__(
        self,
        content: CONTENT_ACCEPT = None,
        headers: Header = Header(),
        cookies: list[Cookie] = [],
        content_type: Optional[str] = None,
        compress=None,
        status_code: int = 200,
    ) -> None:
        self.status_code = status_code
        self.content: CONTENT_ACCEPT = content
        self._headers = headers
        self._cookies = cookies
        self.content_type = content_type
        self._compress = compress

    def set_headers(self, header: Header | dict[str, Any]):
        self._headers.update(header)

    def set_cookies(self, cookies: tuple[Cookie, ...]):
        for cookie in cookies:
            self._cookies.append(cookie)

    def _get_content_type(self, content):
        if isinstance(content, (AsyncGenerator, Iterator, AsyncIterator, Generator)):
            return "bytes"
        if isinstance(content, str):
            return "text/plain; charset=utf-8"
        content = (
            self.content_type
            or filetype.guess_mime(content)
            or (
                guess_type(content)[0]
                if isinstance(content, Path) and content.exists() and content.is_file()
                else "text/plain"
            )
            or "text/plain"
        )
        content = content.lower()
        if content in ("text/plain", "application/javascript", "text/html"):
            content += f"; charset=utf-8"
        return content

    async def _iter(self):
        if isinstance(self.content, (str, int, float)):
            yield str(self.content).encode("utf-8")
        elif isinstance(self.content, (dict, list, tuple, bool)):
            self.content_type = "application/json"
            yield json.dumps(parseObject(self.content)).encode("utf-8")
        elif isinstance(self.content, (Iterator, Generator)):
            async for data in content_next(self.content):
                yield data
        elif isinstance(self.content, (AsyncIterator, AsyncGenerator)):
            async for data in self.content:
                yield data
        else:
            yield b""

    async def __call__(self, request: "Request", client: Client, response_configuration: Optional[ResponseConfiguration] = None) -> Any:
        content, length = io.BytesIO(), 0
        if isinstance(self.content, Coroutine):
            self.content = await self.content
        if isinstance(self.content, Response):
            self.status_code = self.content.status_code
            self.content_type = self.content.content_type
            self._headers = self.content._headers
            self._cookies = self.content._cookies
            self.content = self.content.content
        if isinstance(self.content, Path):
            if self.content.exists() and self.content.is_file():
                content = self.content
            else:
                content = io.BytesIO(b"Not Found")
        elif isinstance(self.content, (memoryview, bytearray, bytes)):
            content = io.BytesIO(self.content)
            self.content_type = "bytes"
        elif isinstance(self.content, io.BytesIO):
            content = self.content
        elif response_configuration == None or response_configuration.length == None:
            async for data in self._iter():
                content.write(data)
        else:
            content = self.content
        if isinstance(content, Path):
            length = content.stat().st_size
        elif isinstance(content, io.BytesIO):
            length = len(content.getbuffer())
        start_bytes, end_bytes = 0, 0
        range_str = await request.get_headers("range", "")
        range_match = re.search(r"bytes=(\d+)-(\d+)", range_str, re.S) or re.search(
            r"bytes=(\d+)-", range_str, re.S
        )
        end_bytes = length - 1
        if range_match:
            start_bytes = int(range_match.group(1)) if range_match else 0
            if range_match.lastindex == 2:
                end_bytes = int(range_match.group(2))
            length = (
                length - start_bytes
                if isinstance(self.content, Path)
                and self.content.is_file()
                and stat.S_ISREG(self.content.stat().st_mode)
                else length
            )
            self.set_headers(
                {
                    "Accept-ranges": "bytes",
                    "Content-Range": f"bytes {start_bytes}-{end_bytes}/{length}",
                }
            )
            self.status_code = 206 if start_bytes > 0 else 200
            length = length - start_bytes
        self.set_headers(
            {
                **RESPONSE_HEADERS,
                "Date": datetime.datetime.fromtimestamp(time.time()).strftime(
                    RESPONSE_DATE
                ),
                "Content-Length": length,
                "Connection": (
                    "Upgrade"
                    if self.status_code == 101
                    else await request.get_headers("Connection") or "Closed"
                ),
                "Content-Type": self.content_type or self._get_content_type(content),
            }
        )
        headers, cookie = "", ""
        if self._headers:
            headers = str(self._headers) + "\r\n"
        cookies = [
            f"Set-Cookie: {cookie}" for cookie in self._cookies if cookie.name != None
        ]
        if cookies:
            cookie = "\r\n".join(cookies) + "\r\n"
        request._end_request_time(self.status_code)
        header = f"{request.protocol} {self.status_code} {STATUS_CODES[self.status_code] if self.status_code in STATUS_CODES else STATUS_CODES[self.status_code // 100 * 100]}\r\n{headers}{cookie}\r\n".encode(
            "utf-8"
        )
        client.write(header)
        if length != 0:
            if isinstance(content, io.BytesIO):
                client.write(content.getbuffer()[start_bytes:length])
                await client.writer.drain()
            elif isinstance(content, Path):
                async with aiofiles.open(content, "rb") as r:
                    cur_length: int = 0
                    await r.seek(start_bytes, os.SEEK_SET)
                    while data := await r.read(min(IO_BUFFER, length - cur_length)):
                        cur_length += len(data)
                        client.write(data)
                        await client.writer.drain()
            else:
                cur_length: int = 0
                bound: bool = False
                async for data in self._iter():
                    cur_length = len(data)
                    if cur_length >= length:
                        data = data[:cur_length - length]
                        bound = True
                    client.write(data)
                    await client.writer.drain()
                    if bound:
                        break
        if (self._headers.get("Connection") or "Closed").lower() == "closed":
            client.close()


class RedirectResponse(Response):
    def __init__(self, location: str) -> None:
        super().__init__(headers=Header({"Location": location}), status_code=301)


class Request:
    def __init__(self, data: bytes, client: Client):
        self._start = time.time_ns()
        self._info, self._body = data.split(b"\r\n", 1)
        self._end = None
        self._status_code = None
        self._ip = client.get_ip()
        self._user_agent = None
        self.client = client
        self.method, self.url, self.protocol = (
            self._info.decode("utf-8").strip().split(" ")
        )
        self.path = urlparse.unquote((url := urlparse.urlparse(self.url)).path).replace(
            "//", "/"
        )
        self.params = {k: v[-1] for k, v in urlparse.parse_qs(url.query).items()}
        self.parameters: dict[str, str] = {}
        self._headers = {}
        self._cookies: Optional[dict[str, Cookie]] = None
        self._read_content = False
        self._length = 0
        self._read_length = 0
        self._check_websocket = False
        self._json = None
        self._form = None

    def is_ssl(self):
        return self.client.is_ssl

    def get_url(self):
        return self.path

    def get_url_params(self):
        return self.params

    def get_ip(self):
        return self._ip

    def get_user_agent(self):
        return self._user_agent or ""

    async def get_method(self):
        if (
            not self._check_websocket
            and self.method == "GET"
            and (await self.get_headers("Connection") or "Closed") == "Upgrade"
        ):
            method = await self.get_headers("Upgrade") or ""
            if method.lower() == "websocket":
                self.method = "WebSocket"
        return self.method

    async def get_headers(self, key: str, def_=None):
        if not self._headers:
            if b"\r\n\r\n" not in self._body:
                self._body += await self.client.readuntil(b"\r\n\r\n")
            data, self._body = self._body.split(b"\r\n\r\n", 1)
            self._headers = Header(data)
            self._user_agent = self._headers.get("user-agent")
        return self._headers.get(key.lower(), def_)

    async def get_cookies(self):
        if not self._cookies:
<<<<<<< HEAD
            self._cookies = {cookie.name: cookie for cookie in Cookie.from_request_string(await self.get_headers("cookie", ""))}
=======
            self._cookies = Cookie.from_request_string(
                await self.get_headers("cookie", "")
            )
>>>>>>> e7c14980
        return self._cookies

    async def length(self):
        return int(await self.get_headers("content-length", "0") or "0")

    async def content_iter(self, buffer: int = IO_BUFFER):
        if self._read_content:
            return
        self._length = int(await self.get_headers("content-length", "0") or "0")
        self._read_content = True
        self._read_length += len(self._body)
        yield self._body
        while (
            data := await self.client.read(
                min(buffer, self._length - self._read_length)
            )
        ) and self._read_length < self._length:
            self._read_length += len(data)
            yield data

    async def skip(self):
        if self._read_length and self._length == self._read_length:
            return
        async for data in self.content_iter():
            ...

    def _end_request_time(self, status_code):
        self._end = time.time_ns() - self._start
        self._status_code = status_code

    def get_request_time(self):
        if self._end is None:
            return "-".rjust(16, " ")
        v = self._end
        units = REQUEST_TIME_UNITS[0]
        for unit in REQUEST_TIME_UNITS:
            if v >= 1000:
                v /= 1000
                units = unit
        return f"{v:.4f}{units.ljust(2)}".rjust(14, " ")

    def get_status_code(self):
        return self._status_code or "-"

    async def is_form(self):
        content_type = await self.get_headers("Content-Type") or ""
        return self.method != "GET" and (content_type).startswith("multipart/form-data")

    async def form(self):
        content_type: str = await self.get_headers("Content-Type") or ""
        if (
            self.method != "GET"
            or not (content_type).startswith("multipart/form-data")
            or self._form
        ):
            return self._form
        boundary = content_type.split("; boundary=")[1]
        self._form = await FormParse.parse(
            boundary, self.content_iter, await self.length()
        )
        return self._form

    async def is_json(self):
        content_type: str = await self.get_headers("Content-Type") or ""
        return content_type.startswith("application/json") or content_type.startswith(
            "application/x-www-form-urlencoded"
        )

    async def json(self):
        content_type: str = await self.get_headers("Content-Type") or ""
        if (
            not (
                content_type.startswith("application/json")
                or content_type.startswith("application/x-www-form-urlencoded")
            )
            or self._json
        ):
            return self._json
        buf = io.BytesIO()
        async for data in self.content_iter():
            buf.write(data)
        if content_type.startswith("application/json"):
            try:
                self._json = json.load(buf)
            except:
                self._json = None
        elif content_type.startswith("application/x-www-form-urlencoded"):
            self._json = {
                k.decode("utf-8"): v[-1].decode("utf-8")
                for k, v in urlparse.parse_qs(buf.getvalue()).items()
            }
        return self._json


class ErrorResonse:
    @staticmethod
    async def not_found(request: Request):
        if "text/html" in (
            await request.get_headers(
                "Accept",
            )
            or ""
        ):
            return Response("404 Not Found", status_code=404, content_type="text/html")
        return Response("Not Found", status_code=404)

    @staticmethod
    async def bad_request(request: Request):
        if "text/html" in (
            await request.get_headers(
                "Accept",
            )
            or ""
        ):
            return Response(
                "400 Bad Request", status_code=400, content_type="text/html"
            )
        return Response("Bad Request", status_code=400)

    @staticmethod
    async def error(request: Request):
        if "text/html" in (
            await request.get_headers(
                "Accept",
            )
            or ""
        ):
            return Response(
                "502 Internet Error", status_code=502, content_type="text/html"
            )
        return Response("Internet Error", status_code=502)


@dataclass
class Form:
    boundary: str
    files: dict[str, list[tempfile._TemporaryFileWrapper]]
    fields: dict[str, list[tempfile._TemporaryFileWrapper]]


class FormParse:
    @staticmethod
    async def parse(boundary_: str, content_iter, length: int) -> "Form":
        boundary = b"\r\n--" + boundary_.encode("utf-8")
        if length == 0:
            return Form(boundary_, {}, {})
        files: dict[str, list[tempfile._TemporaryFileWrapper]] = {}
        fields: dict[str, list[tempfile._TemporaryFileWrapper]] = {}

        async def read_in_chunks(content_iter):
            yield b"\r\n"
            async for data in content_iter:
                yield data

        def process_part(
            boundary: bytes,
            files: dict[str, list[tempfile._TemporaryFileWrapper]],
            fields: dict[str, list[tempfile._TemporaryFileWrapper]],
            part: bytes,
            temp_file,
        ):
            if b"\r\n\r\n" not in part:
                if temp_file:
                    temp_file.write(part.rstrip(boundary))
                return
            headers, body = part.split(b"\r\n\r\n", 1)
            headers = {
                key: value
                for key, value in (
                    (
                        urlparse.unquote(a.groupdict()["key"]),
                        urlparse.unquote(a.groupdict()["value"]),
                    )
                    for a in re.finditer(
                        r'(?P<key>\w+)="(?P<value>[^"\\]*(\\.[^"\\]*)*)"',
                        headers.decode("utf-8"),
                    )
                )
            }
            temp_file.write(body)
            if "filename" in headers:
                if headers["filename"] not in files:
                    files[headers["filename"]] = []
                files[headers["filename"]].append(temp_file)
            if "name" in headers:
                if headers["name"] not in fields:
                    fields[headers["name"]] = []
                fields[headers["name"]].append(temp_file)

        buffer = []
        temp_file = None
        async for chunk in read_in_chunks(content_iter):
            buffer.append(chunk)
            while boundary in b"".join(buffer):
                t = [t for t in (b"".join(buffer)).split(boundary) if t]
                if temp_file != None:
                    process_part(boundary, files, fields, t[0], temp_file)
                    temp_file.seek(0)
                    temp_file = tempfile.TemporaryFile()
                    t = t[1:]
                part, tm = t[0], b"" if len(t) == 1 else boundary.join(t[1:])
                buffer = [tm]
                temp_file = tempfile.TemporaryFile()
                process_part(boundary, files, fields, part, temp_file)
            while len(buffer) >= 2 and temp_file != None:
                temp_file.write(b"".join(buffer[:-1]))
                buffer = buffer[-1:]
            await asyncio.sleep(0.001)
        process_part(boundary, files, fields, b"".join(buffer), temp_file)
        if temp_file:
            temp_file.seek(0)
        return Form(boundary_, files, fields)


class Statistics:
    def __init__(self) -> None:
        self.qps = {}
        Timer.repeat(self._clear, (), 1, 1)

    def _clear(self):
        t = self.get_time()
        pops = []
        for k in self.qps.keys():
            if t - k > 86400:
                pops.append(k)
        for pop in pops:
            self.qps.pop(pop)

    def add_qps(self):
        t = self.get_time()
        if t not in self.qps:
            self.qps[t] = 0
        self.qps[t] += 1

    def get_time(self):
        return int(time.time())

    def get_cur_qps(self):
        return self.qps.get(self.get_time(), 0)

    def get_in_time_qps(self, t: float):
        c = self.get_time()
        return {k: v for k, v in self.qps.items() if k - t <= c}

    def get_all_qps(self):
        return self.qps.copy()


statistics: Statistics = Statistics()
app: Application = Application()


async def handle(data, client: Client):
    try:
        request: Request = Request(data, client)
        statistics.add_qps()
        log = False
        async for resp in app.handle(request):
            await resp(request, client)
            if not log:
                log = True
                logger.info(
                    request.get_request_time(),
                    "|",
                    (await request.get_method()).ljust(9),
                    request.get_status_code(),
                    "|",
                    request.get_ip().ljust(16),
                    "|",
                    request.url,
                    request.get_user_agent(),
                )
        await request.skip()
        request.client.set_log_network(None)
    except TimeoutError:
        ...
    except:
        traceback.print_exc()


@app.get("/favicon.ico")
async def _():
    return zlib.decompress(
        b'x\x9cc``d`b\x10\x10`\x00\xd2\n\x0c\x19,\x0c\x0cj\x0c\x0c\x0c\n\n\x10\xbe\x86 \x03C\x1fPL\x03(&\x00\x12g\x80\x88\x83\x01\x0b\x03\x06\x90\xe1\xfd\xfd\x7f\x14\x0f\x1e\x0c\x8c\x12\xac\x98^\xfaG:F\x0f/r\xc3\x9f\\\xfd\x03\xe0_\x8a\x80\x06\xb4\x8cq@.g\x04F\xcb\x99Q<\x8aG\xf1(\x1e*X\x9a\xe7\x0bI\x98\xdav32\xf2\x01\xeb"v\xa20H-5\xdd\x002\x0bb6\xf6\xb6\x13&f\x1fv\xf6\x0fd\xf8\x0ft\xfa\x1b\xc5\xa3x\xa4cB\xf9\x8b\x9e\xe5?z\xf9BH\x9e\x1a\xf6\xa3\x96\xbf\xec\x18\xf6\xe3\x93\x1f\x0e\xf6\x0fd\xf8\x0ft\xfa\x1b\xc5\xb4\xc7\x94\x8e3\x0cu\x00\x00-\xd7@W'
    )


async def init():
    logger.info(f"Loading...")
    cluster.stats.init()
    await cluster.init()


async def close():
    await cluster.close()<|MERGE_RESOLUTION|>--- conflicted
+++ resolved
@@ -1003,13 +1003,7 @@
 
     async def get_cookies(self):
         if not self._cookies:
-<<<<<<< HEAD
             self._cookies = {cookie.name: cookie for cookie in Cookie.from_request_string(await self.get_headers("cookie", ""))}
-=======
-            self._cookies = Cookie.from_request_string(
-                await self.get_headers("cookie", "")
-            )
->>>>>>> e7c14980
         return self._cookies
 
     async def length(self):
