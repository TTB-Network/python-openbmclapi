import asyncio
import base64
from dataclasses import asdict, dataclass, is_dataclass
import datetime
import hashlib
import inspect
import io
import re
import time
from typing import (
    Any,
    Coroutine,
    AsyncGenerator,
    AsyncIterator,
    Callable,
    Generator,
    Iterable,
    Iterator,
    Optional,
    Type,
    Union,
    get_args,
)
import typing

from core.config import Config

bytes_unit = ["K", "M", "G", "T", "E"]


@dataclass
class Client:
    reader: asyncio.StreamReader
    writer: asyncio.StreamWriter
    keepalive_connection: bool = False
    server_port: int = 0
    bytes_recv: int = 0
    bytes_sent: int = 0
    read_data: int = 0
    read_time: Optional[float] = None
    unchecked: bool = True
    log_network: Optional[Callable] = None
    compressed: bool = False
    is_ssl: bool = False
    peername: Optional[tuple[str, int]] = None
    sockname: Optional[tuple[str, int]] = None
    closed: bool = False
    min_rate: int = Config.get("advanced.min_rate")
    min_rate_timestamp: int = Config.get("advanced.min_rate_timestamp")
    timeout: int = Config.get("advanced.timeout")

    def is_proxy(self):
        return self.peername is not None

    def get_server_port(self):
        return self.server_port

    def invaild_ip(self):
        return self.writer.get_extra_info("peername") is None

    def _record_after(self, start_time: float, data) -> bytes:
        if self.unchecked:
            return data
        if not self.read_time:
            self.read_time = time.time()
        end_time = time.time() - start_time
        self.read_data += len(data)
        self.read_time += end_time
        speed = self.read_data / max(1, end_time)
        if speed < self.min_rate and self.read_time > self.min_rate_timestamp:
            raise TimeoutError("Data read speed is too low")
        return data

    async def readline(self, timeout: Optional[float] = timeout):
        start_time = time.time()
        data = await asyncio.wait_for(self.reader.readline(), timeout=timeout)
        self.record_network(0, len(data))
        return self._record_after(start_time, data)

    async def readuntil(
        self,
        separator: bytes | bytearray | memoryview = b"\n",
        timeout: Optional[float] = timeout,
    ):
        if self.is_closed():
            return b""
        start_time = time.time()
        data = await asyncio.wait_for(
            self.reader.readuntil(separator=separator), timeout=timeout
        )
        self.record_network(0, len(data))
        return self._record_after(start_time, data)

    async def read(self, n: int = -1, timeout: Optional[float] = timeout):
        if self.is_closed():
            return b""
        start_time = time.time()
        data: bytes = await asyncio.wait_for(self.reader.read(n), timeout=timeout)
        self.record_network(0, len(data))
        return self._record_after(start_time, data)

    async def readexactly(self, n: int, timeout: Optional[float] = timeout):
        if self.is_closed():
            return b""
        start_time = time.time()
        data = await asyncio.wait_for(self.reader.readexactly(n), timeout=timeout)
        self.record_network(0, len(data))
        return self._record_after(start_time, data)

    def __aiter__(self):
        return self

    async def __anext__(self):
        val = await self.readline()
        if val == b"":
            raise StopAsyncIteration
        return val

    def get_address(self):
        return self.peername or self.writer.get_extra_info("peername")[:2]

    def get_sock_address(self):
        return self.sockname or self.writer.get_extra_info("sockname")[:2]

    def get_ip(self):
        return self.get_address()[0]

    def get_port(self):
        return self.get_address()[1]

    def write(self, data: bytes | bytearray | memoryview):
        if self.is_closed():
            return -1
        try:
            self.writer.write(data)
            length: int = len(data)
            self.record_network(length, 0)
            return length
        except:
            self.close()
        return -1

    def writelines(self, data: Iterable[bytes | bytearray | memoryview]):
        if self.is_closed():
            return -1
        try:
            self.writer.writelines(data)
            length: int = sum([len(raw_data) for raw_data in data])
            self.record_network(length, 0)
            return length
        except:
            self.close()
        return -1

    def set_keepalive_connection(self, value: bool):
        self.keepalive_connection = value

    def close(self):
        if self.closed or self.is_closed():
            return
        self.closed = True
        self.writer.transport.abort()
        return self.writer.close()

    def is_closed(self):
        return self.closed or self.writer.is_closing()

    def set_log_network(self, handler):
        self.log_network = handler

    def record_network(self, sent: int, recv: int):
        if not self.log_network:
            return
        self.log_network(sent, recv)


def parse_obj_as_type(obj: Any, type_: Type[Any]) -> Any:
    if obj is None:
        return obj
    origin = getattr(type_, "__origin__", None)
    args = get_args(type_)
    if origin == Union:
        for arg in args:
            try:
                return parse_obj_as_type(obj, getattr(arg, "__origin__", arg))
            except:
                ...
        return None
    elif origin == dict:
        for arg in args:
            try:
                return parse_obj_as_type(obj, getattr(arg, "__origin__", arg))
            except:
                ...
        return load_params(obj, origin)
    elif origin == inspect._empty:
        return None
    elif origin == list:
        for arg in args:
            try:
                return [
                    parse_obj_as_type(o, getattr(arg, "__origin__", arg)) for o in obj
                ]
            except:
                ...
        return []
    elif origin is not None:
        return origin(obj)
    else:
        for arg in args:
            try:
                return parse_obj_as_type(obj, getattr(arg, "__origin__", arg))
            except:
                return arg(**load_params(obj, type_))
    try:
        return type_(**load_params(obj, type_))
    except:
        try:
            return load_params(obj, type_)
        except:
            return type_(obj)


def load_params(data: Any, type_: Any):
    value = {
        name: (value.default if value.default is not inspect._empty else None)
        for name, value in inspect.signature(type_).parameters.items()
        if not isinstance(value, inspect._empty)
    }
    if isinstance(data, dict):
        for k, v in data.items():
            value[k] = v
        return value
    else:
        return data


def fixedValue(data: dict[str, Any]):
    for key, value in data.items():
        if value.lower() == "true":
            data[key] = True
        elif value.lower() == "false":
            data[key] = False
        elif value.isdigit():
            data[key] = int(value)
        else:
            try:
                data[key] = float(value)
            except ValueError:
                pass
    return data


def parseObject(data: Any):
    if isinstance(data, dict):
        for k, v in data.items():
            data[k] = parseObject(v)
    elif isinstance(data, (tuple, list)):
        data = [parseObject(d) for d in data]
    elif is_dataclass(data):
        data = asdict(data)
    return data


def parse_iso_time(text: str):
    return datetime.datetime.fromisoformat(text)


def parse_datetime_to_gmt(date: time.struct_time):
    return f"{date.tm_year:04d}:{date.tm_mon:02d}:{date.tm_mday:02d} {date.tm_hour:02d}:{date.tm_min:02d}:{date.tm_sec:02d}"


def parse_time_to_gmt(time_: float):
    return parse_datetime_to_gmt(datetime.datetime.fromtimestamp(time_).utctimetuple())


CONTENT_ACCEPT = Union[
    io.BytesIO,
    memoryview,
    bytes,
    int,
    float,
    str,
    bool,
    dict,
    tuple,
    list,
    set,
    AsyncIterator,
    AsyncGenerator,
    Iterator,
    Coroutine,
    Generator,
    None,
]
WEBSOCKETCONTENT = Union[
    str
    | dict
    | list
    | tuple
    | set
    | bytes
    | memoryview
    | io.BytesIO
    | AsyncGenerator
    | AsyncIterator
    | Iterator
    | Generator,
    None,
]


class _StopIteration(Exception): ...


def content_next(iterator: typing.Iterator):
    try:
        return next(iterator)
    except StopIteration:
        raise _StopIteration


def get_timestamp_from_day(day: int):
    t = int(time.time())
    return t - (t - time.timezone) % 86400 - 86400 * day


def get_timestamp_from_day_tohour(day: int):
    t = int(time.time())
    return (t - (t - time.timezone) % 86400 - 86400 * day) / 3600


def get_timestamp_from_hour_tohour(hour: int):
    t = int(time.time())
    return (t - (t - time.timezone) % 3600 - 3600 * hour) / 3600


def calc_bytes(v):
    unit = bytes_unit[0]
    for units in bytes_unit:
        if abs(v) >= 1024.0:
            v /= 1024.0
            unit = units
    return f"{v:.2f} {unit}iB"


def calc_more_bytes(*values):
    v = min(*values)
    unit = bytes_unit[0]
    i = 0
    for units in bytes_unit:
        if abs(v) >= 1024.0:
            v /= 1024.0
            i += 1
            unit = units
    return [f"{(v / (1024.0 ** i)):.2f} {unit}iB" for v in values]


def calc_bit(v):
    unit = bytes_unit[0]
    v *= 8
    for units in bytes_unit:
        if abs(v) >= 1024.0:
            v /= 1024.0
            unit = units
    return f"{v:.2f} {unit}bps"


def calc_more_bit(*values):
    v = min(*values) * 8
    unit = bytes_unit[0]
    i = 0
    for units in bytes_unit:
        if abs(v) >= 1024.0:
            v /= 1024
            i += 1
            unit = units
    return [f"{(v * 8 / (1024.0 ** i)):.2f} {unit}bps" for v in values]


def updateDict(dict: dict, new: dict):
    org = dict.copy()
    org.update(new)
    return org


def format_time(n):
    if not n:
        return "--:--:--"
    n = int(n)
    hour = int(n / 60 / 60)
    minutes = int(n / 60 % 60)
    second = int(n % 60)
    return f"{hour:02d}:{minutes:02d}:{second:02d}"


<<<<<<< HEAD
def base36_encode(number):
    num_str = '0123456789abcdefghijklmnopqrstuvwxyz'
    if number == 0:
        return '0'

    base36 = []
    while number != 0:
        number, i = divmod(number, 36)    # 返回 number// 36 , number%36
        base36.append(num_str[i])

    return ''.join(reversed(base36))


def parse_cache_control(cache_control_header: str):  
    directives = {}  
    # 使用正则表达式匹配指令和值  
    matches = re.findall(r'(\w+)\s*=\s*(".*?"|[^,;]+)?', cache_control_header)  
    for directive, value in matches:  
        # 去除引号（如果有的话）  
        if value and value.startswith('"') and value.endswith('"'):  
            value = value[1:-1]  
        directives[directive.lower()] = value  
    return directives  
=======
def parse_cache_control(cache_control_header: str):
    directives = {}
    # 使用正则表达式匹配指令和值
    matches = re.findall(r'(\w+)\s*=\s*(".*?"|[^,;]+)?', cache_control_header)
    for directive, value in matches:
        # 去除引号（如果有的话）
        if value and value.startswith('"') and value.endswith('"'):
            value = value[1:-1]
        directives[directive.lower()] = value
    return directives
>>>>>>> c7d2253a


def check_sign(hash: str, secret: str, s: str, e: str) -> bool:
    try:
        t = int(e, 36)
    except:
        return False
    sha1 = hashlib.sha1()
    sha1.update(secret.encode("utf-8"))
    sha1.update(hash.encode("utf-8"))
    sha1.update(e.encode("utf-8"))
    return (
        base64.urlsafe_b64encode(sha1.digest()).decode().strip("=") == s
        and time.time() * 1000 <= t
    )


class MinecraftUtils:
    @staticmethod
    def getVarInt(data: int):
        r: bytes = b""
        while 1:
            if data & 0xFFFFFF80 == 0:
                r += data.to_bytes(1, "big")
                break
            r += (data & 0x7F | 0x80).to_bytes(1, "big")
            data >>= 7
        return r

    @staticmethod
    def getVarIntLength(data: int):
        return len(MinecraftUtils.getVarInt(data))


class DataOutputStream:
    def __init__(self, encoding: str = "utf-8") -> None:
        self.io = io.BytesIO()
        self.encoding = encoding

    def write(self, value: bytes | int):
        if isinstance(value, bytes):
            self.io.write(value)
        else:
            self.io.write((value + 256 if value < 0 else value).to_bytes(1, "big"))  # type: ignore

    def writeBoolean(self, value: bool):
        self.write(value.to_bytes(1, "big"))

    def writeShort(self, data: int):
        self.write(((data >> 8) & 0xFF).to_bytes(1, "big"))
        self.write(((data >> 0) & 0xFF).to_bytes(1, "big"))

    def writeInteger(self, data: int):
        self.write(((data >> 24) & 0xFF).to_bytes(1, "big"))
        self.write(((data >> 16) & 0xFF).to_bytes(1, "big"))
        self.write(((data >> 8) & 0xFF).to_bytes(1, "big"))
        self.write((data & 0xFF).to_bytes(1, "big"))

    def writeVarInt(self, value: int):
        self.write(MinecraftUtils.getVarInt(value))

    def writeString(self, data: str, encoding: Optional[str] = None):
        self.writeVarInt(len(data.encode(encoding or self.encoding)))
        self.write(data.encode(encoding or self.encoding))

    def writeLong(self, data: int):
        data = data - 2**64 if data > 2**63 - 1 else data
        self.write((data >> 56) & 0xFF)
        self.write((data >> 48) & 0xFF)
        self.write((data >> 40) & 0xFF)
        self.write((data >> 32) & 0xFF)
        self.write((data >> 24) & 0xFF)
        self.write((data >> 16) & 0xFF)
        self.write((data >> 8) & 0xFF)
        self.write((data >> 0) & 0xFF)

    def __sizeof__(self) -> int:
        return self.io.tell()

    def __len__(self) -> int:
        return self.io.tell()


class DataInputStream:
    def __init__(self, initial_bytes: bytes = b"", encoding: str = "utf-8") -> None:
        self.io = io.BytesIO(initial_bytes)
        self.encoding = encoding

    def read(self, __size: int | None = None):
        return self.io.read(__size)

    def readIntegetr(self):
        value = self.read(4)
        return (value[0] << 24) + (value[1] << 16) + (value[2] << 8) + (value[3] << 0)

    def readBoolean(self):
        return bool(int.from_bytes(self.read(1), byteorder="big"))

    def readShort(self):
        value = self.read(2)
        if value[0] | value[1] < 0:
            raise EOFError()
        return (value[0] << 8) + (value[1] << 0)

    def readLong(self) -> int:
        value = list(self.read(8))
        value = (
            (value[0] << 56)
            + ((value[1] & 255) << 48)
            + ((value[2] & 255) << 40)
            + ((value[3] & 255) << 32)
            + ((value[4] & 255) << 24)
            + ((value[5] & 255) << 16)
            + ((value[6] & 255) << 8)
            + ((value[7] & 255) << 0)
        )
        return value - 2**64 if value > 2**63 - 1 else value

    def readVarInt(self) -> int:
        i: int = 0
        j: int = 0
        k: int
        while 1:
            k = int.from_bytes(self.read(1), byteorder="big")
            i |= (k & 0x7F) << j * 7
            j += 1
            if (k & 0x80) != 128:
                break
        return i

    def readString(
        self, maximun: Optional[int] = None, encoding: Optional[str] = None
    ) -> str:
        return self.read(
            self.readVarInt()
            if maximun is None
            else min(self.readVarInt(), max(maximun, 0))
        ).decode(encoding or self.encoding)

    def readBytes(self, length: int) -> bytes:
        return self.read(length)


class FileDataInputStream(DataInputStream):
    def __init__(self, br: io.BufferedReader) -> None:
        super().__init__()
        self.io = br

    def read(self, __size: int | None = None):
        data = self.io.read(__size)
        if not data:
            raise EOFError(self.io)
        return data


class FileDataOutputStream(DataOutputStream):
    def __init__(self, bw: io.BufferedWriter) -> None:
        super().__init__()
        self.io = bw<|MERGE_RESOLUTION|>--- conflicted
+++ resolved
@@ -394,7 +394,6 @@
     return f"{hour:02d}:{minutes:02d}:{second:02d}"
 
 
-<<<<<<< HEAD
 def base36_encode(number):
     num_str = '0123456789abcdefghijklmnopqrstuvwxyz'
     if number == 0:
@@ -418,18 +417,6 @@
             value = value[1:-1]  
         directives[directive.lower()] = value  
     return directives  
-=======
-def parse_cache_control(cache_control_header: str):
-    directives = {}
-    # 使用正则表达式匹配指令和值
-    matches = re.findall(r'(\w+)\s*=\s*(".*?"|[^,;]+)?', cache_control_header)
-    for directive, value in matches:
-        # 去除引号（如果有的话）
-        if value and value.startswith('"') and value.endswith('"'):
-            value = value[1:-1]
-        directives[directive.lower()] = value
-    return directives
->>>>>>> c7d2253a
 
 
 def check_sign(hash: str, secret: str, s: str, e: str) -> bool:
