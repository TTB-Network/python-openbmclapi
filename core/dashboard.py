--- conflicted
+++ resolved
@@ -195,17 +195,10 @@
         scheduler.cancel(cur_tqdm.show)
     cur_tqdm.speed = 0
     cur_tqdm.last_value = 0
-<<<<<<< HEAD
     task_tqdm = scheduler.repeat(_calc_tqdm_speed, delay=0, interval=0.5)
     cur_tqdm.show = scheduler.repeat(_set_status, kwargs={
         "blocked": True
     }, delay=0, interval=1)
-=======
-    task_tqdm = Timer.repeat(_calc_tqdm_speed, delay=0, interval=0.5)
-    cur_tqdm.show = Timer.repeat(
-        _set_status, kwargs={"blocked": True}, delay=0, interval=1
-    )
->>>>>>> 9fdbbcf2
 
 
 async def _calc_tqdm_speed():
