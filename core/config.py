--- conflicted
+++ resolved
@@ -34,7 +34,6 @@
     "advanced.debug": False,
     "advanced.language": "zh_cn",
     "dashboard.username": "admin",
-<<<<<<< HEAD
     "dashboard.password": "",
     "storages": {
         "bmclapi": {
@@ -43,10 +42,6 @@
             "width": 0
         }
     }
-=======
-    "dashboard.password": "123456",
-    "storages": {"bmclapi": {"type": "file", "path": "./bmclapi"}},
->>>>>>> c7d2253a
 }
 
 
