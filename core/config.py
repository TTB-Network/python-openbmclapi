from dataclasses import dataclass
from pathlib import Path
from typing import Any
import yaml
import os

defaults = {
    "cluster.id": "",
    "cluster.secret": "",
    "cluster.public_port": 8800,
    "cluster.public_host": "",
    "cluster.byoc": False,
    "cluster.enable": True,
    "cluster.timeout.enable": 60,
    "cluster.timeout.keepalive": 300,
    "cluster.reconnect.delay": 5,
    "cluster.reconnect.retry": -1,
    "cluster.skip_sign": False,
<<<<<<< HEAD
=======
    "file.check": "size",
>>>>>>> 62d32c24
    "cache.buffer": 536870912,
    "cache.time": 1800,
    "cache.check": 360,
    "download.threads": 64,
    "web.server_name": "TTB-Network",
    "web.port": 8080,
    "web.ssl_port": 8800,
    "web.force_ssl": False,
    "advanced.timeout": 30,
    "advanced.min_rate_timestamp": 1000,
    "advanced.min_rate": 500,
    "advanced.request_buffer": 8192,
    "advanced.io_buffer": 16777216,
    "advanced.header_bytes": 4096,
    "advanced.debug": False,
    "advanced.language": "zh_cn",
    "dashboard.username": "admin",
<<<<<<< HEAD
    "dashboard.password": "123456",
=======
    "dashboard.password": "",
    "storages": {
        "bmclapi": {
            "type": "file",
            "path": "./bmclapi"
        }
    }
>>>>>>> 62d32c24
}

class CFG:
    def __init__(self, path: str) -> None:
        self.file = Path(path)
        self.cfg = {}
        if self.file.exists():
            self.load()
        else:
            for key, value in defaults.items():
                self.set(key, value)

    def load(self):
        with open(self.file, "r", encoding="utf-8") as f:
            self.cfg = yaml.load(f.read(), Loader=yaml.FullLoader) or {}

    def get(self, key: str, def_: Any = None) -> Any:
        value = os.environ.get(key, None) or self._get_value(self.cfg, key.split("."))
<<<<<<< HEAD
        if value == None or value == "":
            print(f"[Config] {key} is not set, does it exist?")
            value = defaults[key] if key in defaults else def_ if def_ else False
            if value != False:
                self.set(key, value)
=======
        if value is None or value == "" and def_ is None:
            logger.warn(f"{key} is not set! Does it exist?")
            value = defaults[key] if key in defaults else def_
            self.set(key, value)
>>>>>>> 62d32c24
        return value if value else defaults.get(key, None)

    def set(self, key: str, value: Any):
        self._set_value(self.cfg, key.split("."), value)
        self.save()

    def save(self):
        with open(self.file, "w", encoding="utf-8") as f:
            yaml.dump(data=self.cfg, stream=f, allow_unicode=True)

    def _get_value(self, dict_obj, keys):
        for key in keys:
            if key in dict_obj:
                dict_obj = dict_obj[key]
            else:
                return None
        return dict_obj

    def _set_value(self, dict_obj, keys, value):
        for i, key in enumerate(keys[:-1]):
            if key not in dict_obj:
                dict_obj[key] = {}
            dict_obj = dict_obj[key]
        dict_obj[keys[-1]] = value

Config: CFG = CFG("./config/config.yml")<|MERGE_RESOLUTION|>--- conflicted
+++ resolved
@@ -16,10 +16,7 @@
     "cluster.reconnect.delay": 5,
     "cluster.reconnect.retry": -1,
     "cluster.skip_sign": False,
-<<<<<<< HEAD
-=======
-    "file.check": "size",
->>>>>>> 62d32c24
+    "cluster.file_check_mode": "size",
     "cache.buffer": 536870912,
     "cache.time": 1800,
     "cache.check": 360,
@@ -37,17 +34,13 @@
     "advanced.debug": False,
     "advanced.language": "zh_cn",
     "dashboard.username": "admin",
-<<<<<<< HEAD
     "dashboard.password": "123456",
-=======
-    "dashboard.password": "",
     "storages": {
         "bmclapi": {
             "type": "file",
             "path": "./bmclapi"
         }
     }
->>>>>>> 62d32c24
 }
 
 class CFG:
@@ -66,18 +59,11 @@
 
     def get(self, key: str, def_: Any = None) -> Any:
         value = os.environ.get(key, None) or self._get_value(self.cfg, key.split("."))
-<<<<<<< HEAD
         if value == None or value == "":
             print(f"[Config] {key} is not set, does it exist?")
             value = defaults[key] if key in defaults else def_ if def_ else False
             if value != False:
                 self.set(key, value)
-=======
-        if value is None or value == "" and def_ is None:
-            logger.warn(f"{key} is not set! Does it exist?")
-            value = defaults[key] if key in defaults else def_
-            self.set(key, value)
->>>>>>> 62d32c24
         return value if value else defaults.get(key, None)
 
     def set(self, key: str, value: Any):
