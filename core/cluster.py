--- conflicted
+++ resolved
@@ -78,13 +78,9 @@
                     Timer.delay(
                         self.fetchToken, delay=float(content["ttl"]) / 1000.0 - 600
                     )
-<<<<<<< HEAD
                     self.token_expires = content['ttl'] / 1000.0 - 600 + time.time()
-                    logger.info(f"Fetched token. TTL: {utils.format_time(content['ttl'] / 1000.0)}")
-=======
                     tll = utils.format_time(content["ttl"] / 1000.0)
                     logger.success(locale.t("cluster.success.token.fetched", tll=tll))
->>>>>>> c7d2253a
 
             except aiohttp.ClientError as e:
                 logger.error(
@@ -176,16 +172,12 @@
                 self.last_modified = max(
                     self.last_modified, *(file.mtime for file in files)
                 )
-<<<<<<< HEAD
-                logger.debug(f"Filelist last modified: {utils.parse_time_to_gmt(self.last_modified / 1000)}")
-                if DEBUG:
-                    self.files = files
-=======
                 modified = utils.parse_time_to_gmt(self.last_modified / 1000)
                 logger.info(
                     locale.t("cluster.info.get_files.modified_time", time=modified)
                 )
->>>>>>> c7d2253a
+                if DEBUG:
+                    self.files = files
                 return files
 
     async def _download(self, pbar: tqdm, session: aiohttp.ClientSession):
@@ -624,7 +616,6 @@
 
 class WebDav(Storage):
     def __init__(
-<<<<<<< HEAD
         self, 
         name: str,
         width: int,
@@ -632,9 +623,6 @@
         password: str,
         hostname: str,
         endpoint: str
-=======
-        self, name: str, username: str, password: str, hostname: str, endpoint: str
->>>>>>> c7d2253a
     ) -> None:
         super().__init__(name, width)
         self.username = username
@@ -656,7 +644,6 @@
             }
         )
         Timer.delay(self._list_all)
-<<<<<<< HEAD
         Timer.repeat(self._keepalive, interval=60)
     async def _keepalive(self):
         try:
@@ -684,9 +671,6 @@
             raise e
         except Exception as e:
             raise e
-=======
-
->>>>>>> c7d2253a
     def _endpoint(self, file: str):
         return f"{self.endpoint}/{file.removeprefix('/')}"
 
@@ -707,16 +691,8 @@
         self.fetch = True
         try:
             await self._mkdir(self.endpoint)
-<<<<<<< HEAD
             dirs = (await self._execute(self.session.list(self.endpoint)))[1:]
             with tqdm(total=len(dirs), desc=f"[WebDav List Files <endpoint: '{self.endpoint}'>]") as pbar:
-=======
-            dirs = (await client.list(self.endpoint))[1:]
-            with tqdm(
-                total=len(dirs),
-                desc=f"[WebDav List Files <endpoint: '{self.endpoint}'>]",
-            ) as pbar:
->>>>>>> c7d2253a
                 await dashboard.set_status_by_tqdm("正在获取 WebDav 文件列表中", pbar)
                 for dir in (await self._execute(self.session.list(self.endpoint)))[1:]:
                     pbar.update(1)
@@ -761,7 +737,6 @@
             self.cache[file].cache = True
             self.cache[file].last_hit = time.time()
             return self.cache[file]
-<<<<<<< HEAD
         try:
             async with aiohttp.ClientSession(
                 auth=aiohttp.BasicAuth(self.username, self.password)
@@ -795,40 +770,6 @@
             return self.cache[file]
         except Exception as e:
             storages.disable(self)
-=======
-        async with aiohttp.ClientSession(
-            auth=aiohttp.BasicAuth(self.username, self.password)
-        ) as session:
-            async with session.get(
-                self.hostname + self._endpoint(file[:2] + "/" + file),
-                allow_redirects=False,
-            ) as resp:
-                f = File(
-                    file,
-                    file,
-                    size=int(resp.headers.get("Content-Length", 0)),
-                )
-                f.headers = {}
-                f.expiry = time.time() + 36000
-                for field in (
-                    "ETag",
-                    "Last-Modified",
-                    "Content-Length",
-                    "Content-Range",
-                ):
-                    if field not in resp.headers:
-                        continue
-                    f.headers[field] = resp.headers.get(field)
-                if resp.status == 200:
-                    f.set_data(await resp.read())
-                elif resp.status // 100 == 3:
-                    # f.path = resp.headers.get("Location")
-                    print(f.path, resp.headers.get("Location"))
-                    cache_control = resp.headers.get("Cache-Control", "")
-                self.cache[file] = f
-        return self.cache[file]
-
->>>>>>> c7d2253a
     async def exists(self, hash: str) -> bool:
         await self._wait_lock()
         if not self.fetch:
@@ -936,13 +877,8 @@
         return [storage for storage in self._storages if not storage.disabled]
 
     def get_storages(self):
-<<<<<<< HEAD
         return [storage for storage in self._storages if not storage.disabled]
     
-=======
-        return self._storages
-
->>>>>>> c7d2253a
     def get_available_storages(self):
         return [storage for storage in self._storages if not storage.disabled and storage.width != -1]
 
@@ -1020,18 +956,12 @@
                 await self.cert()
                 return True
             except:
-<<<<<<< HEAD
-                logger.warn("Failed to connect to the main server, retrying after 5s.")
+                logger.warn(locale.t("cluster.warn.cluster.failed_to_connect"))
                 return False
         return True
     async def init(self):
         if not await self.connect():
             return
-=======
-                logger.warn(locale.t("cluster.warn.cluster.failed_to_connect"))
-                Timer.delay(self.init, delay=5)
-                return
->>>>>>> c7d2253a
         await self.start()
 
     async def start(self):
@@ -1062,15 +992,8 @@
         if self.connected:
             logger.debug(locale.t("cluster.debug.cluster.blocked"))
             return
-<<<<<<< HEAD
         if not ENABLE or not storages.available:
-            logger.warn(
-                "Disabled cluster."
-            )
-=======
-        if not ENABLE:
             logger.warn(locale.t("cluster.warn.cluster.disabled"))
->>>>>>> c7d2253a
             return
         self.connected = True
         if self._enable_timer is not None:
@@ -1098,15 +1021,8 @@
         await self.enable()
 
     async def _enable(self):
-<<<<<<< HEAD
         if not ENABLE or not storages.available:
-            logger.warn(
-                "Disabled cluster."
-            )
-=======
-        if not ENABLE:
             logger.warn(locale.t("cluster.warn.cluster.disabled"))
->>>>>>> c7d2253a
             return
         storage_str = {"file": 0, "webdav": 0}
         self.trusted = True
@@ -1152,12 +1068,8 @@
             if err:
                 logger.error(locale.t("cluster.error.cert.failed", ack=ack))
                 return
-<<<<<<< HEAD
             self.cert_valid = utils.parse_iso_time(ack["expires"])
-            logger.success("Requested cert!")
-=======
             logger.success(locale.t("cluster.success.cert.requested"))
->>>>>>> c7d2253a
             certificate.load_text(ack["cert"], ack["key"])
         elif type == "enable":
             err, ack = data
@@ -1257,13 +1169,9 @@
     async def disable(self):
         if self.sio.connected and self.connected:
             await self.emit("disable")
-<<<<<<< HEAD
-            logger.info("Disconnected from the main server...")
+            logger.info(locale.t("cluster.info.cluster.disconnecting"))
         if self.sio.connected and token.token_expires <= time.time():
             await self.sio.disconnect()
-=======
-            logger.info(locale.t("cluster.info.cluster.disconnecting"))
->>>>>>> c7d2253a
         await dashboard.set_status("已下线")
 
     async def get_cache_stats(self) -> StatsCache:
@@ -1323,19 +1231,7 @@
         if storage.type == "file":
             storages.add_storage(FileStorage(storage.name, Path(storage.path), storage.width))
         elif storage.type == "webdav":
-<<<<<<< HEAD
             storages.add_storage(WebDav(storage.name, storage.width, storage.kwargs['username'], storage.kwargs['password'], storage.kwargs['endpoint'], storage.path))
-=======
-            storages.add_storage(
-                WebDav(
-                    storage.name,
-                    storage.kwargs["username"],
-                    storage.kwargs["password"],
-                    storage.kwargs["endpoint"],
-                    storage.path,
-                )
-            )
->>>>>>> c7d2253a
     Timer.delay(cluster.init)
     app = web.app
     if DEBUG:
@@ -1428,12 +1324,7 @@
     @app.get("/sync_download/{hash}")
     async def _(request: web.Request, hash: str):
         return Path(f"./bmclapi/{hash[:2]}/{hash}")
-<<<<<<< HEAD
         
-=======
-
-    router: web.Router = web.Router("/bmcl")
->>>>>>> c7d2253a
     dir = Path("./bmclapi_dashboard/")
     dir.mkdir(exist_ok=True, parents=True)
     app.mount_resource(web.Resource("/", dir, show_dir=False))
