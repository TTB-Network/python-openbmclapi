--- conflicted
+++ resolved
@@ -1021,13 +1021,7 @@
             self.enabled = False
         self._retry += 1
         logger.tinfo("cluster.info.cluster.retry", t=RECONNECT_DELAY)
-<<<<<<< HEAD
         scheduler.delay(self.enable, delay = RECONNECT_DELAY)
-=======
-        await asyncio.sleep(RECONNECT_DELAY)
-        await self.enable()
-
->>>>>>> 9fdbbcf2
     async def start(self):
         if not storages.available:
             await self.disable()
@@ -1127,23 +1121,13 @@
             },
             callback=_,
         )
-<<<<<<< HEAD
-        timeoutTimer = scheduler.delay(_timeout, delay=ENABLE_TIMEOUT)
-=======
         timeoutTimer = Timer.delay(_timeout, delay=ENABLE_TIMEOUT)
-
->>>>>>> 9fdbbcf2
     async def keepalive(self):
         def _clear():
             if self.keepalive_timer is not None:
                 scheduler.cancel(self.keepalive_timer)
             if self.keepalive_timeout_timer is not None:
-<<<<<<< HEAD
                 scheduler.cancel(self.keepalive_timeout_timer)
-=======
-                self.keepalive_timeout_timer.block()
-
->>>>>>> 9fdbbcf2
         async def _failed():
             if self.keepalive_failed >= 3:
                 await self.retry()
@@ -1200,27 +1184,13 @@
 
     def _exception(self, message):
         logger.terror("cluster.error.cluster.remote_message", message=message)
-<<<<<<< HEAD
         scheduler.delay(self.retry)
     async def emit(self, channel, data=None, callback = None):
         logger.tdebug("cluster.debug.cluster.emit.send", channel=channel, data=data,)
         await self.sio.emit(
             channel, data, callback=lambda x: scheduler.delay(self.message, (channel, x, callback))
-=======
-        Timer.delay(self.retry)
-
-    async def emit(self, channel, data=None, callback=None):
-        logger.tdebug(
-            "cluster.debug.cluster.emit.send",
-            channel=channel,
-            data=data,
         )
-        await self.sio.emit(
-            channel,
-            data,
-            callback=lambda x: Timer.delay(self.message, (channel, x, callback)),
->>>>>>> 9fdbbcf2
-        )
+
 
     async def message(self, channel, data: list[Any], callback=None):
         if len(data) == 1:
