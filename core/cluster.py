--- conflicted
+++ resolved
@@ -991,13 +991,8 @@
             self.trusted = False
 
     def _exception(self, message):
-<<<<<<< HEAD
         logger.error(locale.t("cluster.error.cluster.remote_message", message=message))
-=======
-        logger.error(f"[Remote] {message}")
-        if message['message'] == "Forbidden resource":
             Timer.delay(self.retry)
->>>>>>> 5aa7047d
 
     async def emit(self, channel, data=None):
         await self.sio.emit(
