import asyncio
import base64
from enum import Enum
import hashlib
import hmac
import io
import json
import os
from pathlib import Path
import re
import sys
import time
import traceback
import aiofiles
import aiohttp
from typing import Any, Optional, Type
import socketio
from tqdm import tqdm
from core.config import Config
from core import certificate, dashboard, system, unit
from core import timer as Timer
from core.timer import Task
import pyzstd as zstd
import core.utils as utils
import core.stats as stats
import core.web as web
from core.logger import logger
import plugins
from core.i18n import locale
import aiowebdav.client as webdav3_client
import aiowebdav.exceptions as webdav3_exceptions
from core.exceptions import ClusterIdNotSet, ClusterSecretNotSet

from core.const import *

from core.api import (
    File,
    BMCLAPIFile,
    FileCheckType,
    StatsCache,
    Storage,
    get_hash,
)


class TokenManager:
    def __init__(self) -> None:
        self.token = None
        self.token_expires: float = 0

    async def fetchToken(self):
        async with aiohttp.ClientSession(
            headers={"User-Agent": USER_AGENT}, base_url=BASE_URL
        ) as session:
            logger.tinfo("cluster.info.token.fetching")
            try:
                async with session.get(
                    "/openbmclapi-agent/challenge", params={"clusterId": CLUSTER_ID}
                ) as req:
                    req.raise_for_status()
                    challenge: str = (await req.json())["challenge"]

                signature = hmac.new(
                    CLUSTER_SECERT.encode("utf-8"), digestmod=hashlib.sha256
                )
                signature.update(challenge.encode())
                signature = signature.hexdigest()

                data = {
                    "clusterId": CLUSTER_ID,
                    "challenge": challenge,
                    "signature": signature,
                }

                async with session.post("/openbmclapi-agent/token", json=data) as req:
                    req.raise_for_status()
                    content: dict[str, Any] = await req.json()
                    self.token = content["token"]
                    Timer.delay(
                        self.fetchToken, delay=float(content["ttl"]) / 1000.0 - 600
                    )
                    self.token_expires = content["ttl"] / 1000.0 - 600 + time.time()
                    tll = utils.format_stime(content["ttl"] / 1000.0)
                    logger.tsuccess("cluster.success.token.fetched", tll=tll)

            except aiohttp.ClientError as e:
                logger.terror("cluster.error.token.failed", delay=RECONNECT_DELAY, e=e)
                await asyncio.sleep(RECONNECT_DELAY)
                return await self.fetchToken()

    async def getToken(self) -> str:
        if not self.token:
            await self.fetchToken()
        return self.token or ""


class ParseFileList:
    async def __call__(self, data) -> list[BMCLAPIFile]:
        self.data = io.BytesIO(data)
        self.files = []
        with tqdm(
            total=self.read_long(),
            desc=locale.t("cluster.tqdm.desc.parsing_file_list"),
            unit_scale=True,
            unit=locale.t("cluster.tqdm.unit.file"),
        ) as pbar:
            for _ in range(pbar.total):
                self.files.append(
                    BMCLAPIFile(
                        self.read_string(),
                        self.read_string(),
                        self.read_long(),
                        self.read_long(),
                    )
                )
                pbar.update(1)
        return self.files

    def read_long(self):
        b = ord(self.data.read(1))
        n = b & 0x7F
        shift = 7
        while (b & 0x80) != 0:
            b = ord(self.data.read(1))
            n |= (b & 0x7F) << shift
            shift += 7
        return (n >> 1) ^ -(n & 1)

    def read_string(self):
        return self.data.read(self.read_long()).decode("utf-8")


class FileDownloader:
    def __init__(self) -> None:
        self.files = []
        self.queues: asyncio.Queue[BMCLAPIFile] = asyncio.Queue()
        self.last_modified: int = 0

    async def get_files(self) -> list[BMCLAPIFile]:
        async with aiohttp.ClientSession(
            base_url=BASE_URL,
            headers={
                "User-Agent": USER_AGENT,
                "Authorization": f"Bearer {await token.getToken()}",
            },
        ) as session:
            logger.tdebug("cluster.debug.get_files.created_session")
            async with session.get(
                "/openbmclapi/files",
                data={
                    "responseType": "buffer",
                    "cache": "",
                    "lastModified": self.last_modified,
                },
            ) as req:
                logger.tdebug(
                    "cluster.debug.get_files.response_status", status=req.status
                )
                if req.status == 204:
                    return []
                if req.status != 200:
                    try:
                        req.raise_for_status()
                    except:
                        logger.error(traceback.format_exc())
                    return []
                logger.tinfo("cluster.success.get_files.requested_filelist")
                files = await ParseFileList()(zstd.decompress(await req.read()))
                self.last_modified = max(
                    self.last_modified, *(file.mtime for file in files)
                )
                modified = utils.parse_time_to_gmt(self.last_modified / 1000)
                logger.tinfo("cluster.info.get_files.modified_time", time=modified)
                if DEBUG:
                    self.files = files
                return files

    async def _download_temporarily_file(self, hash: str):
        async with aiohttp.ClientSession(
            BASE_URL,
            headers={
                "Authorization": f"Bearar {await token.getToken()}",
                "User-Agent": USER_AGENT
            }
        ) as session:
            logger.debug(f"正在下载 {hash}")
            content: io.BytesIO = io.BytesIO()
            async with session.get(f"/openbmclapi/download/{hash}") as resp:
                while data := await resp.content.read(IO_BUFFER):
                    if not data:
                        break
                    content.write(data)
            logger.debug(f"下载完成 {hash}")
            await self._mount_file(BMCLAPIFile(
                path = f"/download/{hash}",
                hash = hash,
                size = len(content.getbuffer()),
                mtime = int(time.time() * 1000)
            ), content)
            return content
    async def _download(self, pbar: tqdm, session: aiohttp.ClientSession):
        while not self.queues.empty() and storages.available:
            file = await self.queues.get()
            hash = get_hash(file.hash)
            size = 0
            try:
                content: io.BytesIO = io.BytesIO()
                async with session.get(file.path) as resp:
                    while data := await resp.content.read(IO_BUFFER):
                        if not data:
                            break
                        byte = len(data)
                        size += byte
                        pbar.update(byte)
                        # pbar.set_postfix_str(file.hash.ljust(40))
                        content.write(data)
                        hash.update(data)
                if file.hash != hash.hexdigest():
                    raise EOFError
                r = await self._mount_file(file, content)
                if r[0] == -1:
                    raise EOFError
            except:
                pbar.update(-size)
                await self.queues.put(file)
        await session.close()

    async def _mount_file(self, file: BMCLAPIFile, buf: io.BytesIO) -> tuple[int, io.BytesIO]:
        for storage in storages.get_storages():
            result = -1
            try:
                result = await storage.write(file.hash, buf)
            except:
                logger.error(traceback.format_exc())
            if result != file.size:
                hash = file.hash
                file_size = unit.format_bytes(file.size)
                target_size = unit.format_bytes(result)
                logger.terror(
                    "cluster.error.mount_files.failed_to_copy",
                    hash=hash,
                    file=file_size,
                    target=target_size,
                )
        return buf, result

    async def download(self, miss: list[BMCLAPIFile]):
        if not storages.available:
            logger.terror("cluster.erorr.cluster.storage.available")
            return
        with tqdm(
            desc=locale.t("cluster.tqdm.desc.download"),
            unit="b",
            unit_divisor=1024,
            total=sum((file.size for file in miss)),
            unit_scale=True,
        ) as pbar:
            await dashboard.set_status_by_tqdm(
                "files.downloading", pbar
            )
            for file in miss:
                await self.queues.put(file)
            timers = []
            for _ in range(0, MAX_DOWNLOAD, min(MAX_DOWNLOAD, 32)):
                for __ in range(min(32, MAX_DOWNLOAD)):
                    timers.append(
                        self._download(
                            pbar,
                            aiohttp.ClientSession(
                                BASE_URL,
                                headers={
                                    "User-Agent": USER_AGENT,
                                    "Authorization": f"Bearer {await token.getToken()}",
                                },
                            ),
                        ),
                    )
            await asyncio.gather(*timers)
            # pbar.set_postfix_str(" " * 40)
        logger.tsuccess("cluster.info.download.finished")


class FileCheck:
    def __init__(self, downloader: FileDownloader) -> None:
        self.checked = False
        self.downloader = downloader
        self.check_type = FileCheckType.EXISTS
        if FILECHECK == "size":
            self.check_type = FileCheckType.SIZE
        elif FILECHECK == "hash":
            self.check_type = FileCheckType.HASH
        self.files = []
        self.pbar: Optional[tqdm] = None
        self.check_files_timer: Optional[Task] = None
        logger.tinfo("cluster.info.check_files.check_type", type=self.check_type.name)

    def start_task(self):
        if self.check_files_timer:
            self.check_files_timer.block()
        self.check_files_timer = Timer.repeat(self.__call__, delay=1800, interval=1800)

    async def __call__(
        self,
    ) -> Any:
        if not self.checked:
            await dashboard.set_status("files.fetching")
        files = await self.downloader.get_files()
        sorted(files, key=lambda x: x.hash)
        if not self.checked:
            await dashboard.set_status("files.checking")
        if not files:
            logger.twarn("cluster.warn.check_files.skipped")
            self.start_task()
            return
        with tqdm(
            total=len(files) * len(storages.get_storages()),
            unit=locale.t("cluster.tqdm.unit.file"),
            unit_scale=True,
        ) as pbar:
            self.pbar = pbar
            self.files = files
            await dashboard.set_status_by_tqdm("files.checking", pbar)
            pbar.set_description(locale.t("cluster.tqdm.desc.check_files"))

            miss_storage: list[list[BMCLAPIFile]] = await asyncio.gather(
                *[
                    self.check_missing_files(storage)
                    for storage in storages.get_storages()
                ]
            )
            missing_files_by_storage: dict[Storage, set[BMCLAPIFile]] = {}
            total_missing_bytes = 0

            for storage, missing_files in zip(storages.get_storages(), miss_storage):
                missing_files_by_storage[storage] = set(missing_files)
                total_missing_bytes += sum(
                    (file.size for file in missing_files_by_storage[storage])
                )

            self.pbar = None
        if not self.checked:
            self.checked = True
            more_files = {storage: [] for storage in storages.get_storages()}
            prefix_files = {
                prefix: []
                for prefix in (prefix.to_bytes(1, "big").hex() for prefix in range(256))
            }
            prefix_hash = {
                prefix: []
                for prefix in (prefix.to_bytes(1, "big").hex() for prefix in range(256))
            }

            for file in files:
                prefix_files[file.hash[:2]].append(file)
                prefix_hash[file.hash[:2]].append(file.hash)
            for more, more_storage in more_files.items():
                for prefix, filelist in prefix_files.items():
                    size = await more.get_files_size(prefix)
                    if size != sum((file.size for file in filelist)):
                        for file in await more.get_files(prefix):
                            if file in prefix_hash[prefix]:
                                continue
                            more_storage.append(file)
            more_total = sum(len(storage) for storage in more_files.values())
            if more_total != 0:
                with tqdm(
                    total=more_total,
                    desc=locale.t("cluster.tqdm.desc.delete_old_files"),
                    unit=locale.t("cluster.tqdm.unit.file"),
                    unit_scale=True,
                ) as pbar:
                    await dashboard.set_status_by_tqdm("files.delete_old", pbar)
                    for storage, filelist in more_files.items():
                        removed = await storage.removes(filelist)
                        if removed != (total := len(filelist)):
                            logger.twarn(
                                "cluster.warn.check_files.failed",
                                cur=removed,
                                total=total,
                            )
                        pbar.update(total)
            if total_missing_bytes != 0 and len(miss_storage) >= 2:
                with tqdm(
                    total=total_missing_bytes,
                    desc=locale.t(
                        "cluster.tqdm.desc.copying_files_from_local_storages"
                    ),
                    unit="B",
                    unit_divisor=1024,
                    unit_scale=True,
                ) as pbar:
                    await dashboard.set_status_by_tqdm("files.copying", pbar)
                    for storage, files in missing_files_by_storage.items():
                        for file in files:
                            for other_storage in storages.get_storages():
                                if other_storage == storage:
                                    continue
                                if (
                                    await other_storage.exists(file.hash)
                                    and await other_storage.get_size(file.hash)
                                    == file.size
                                ):
                                    size = await storage.write(
                                        file.hash,
                                        (await other_storage.get(file.hash)).get_data(),
                                    )
                                    if size == -1:
                                        hash = file.hash
                                        file_size = unit.format_bytes(file.size)
                                        target_size = unit.format_bytes(size)
                                        logger.twarn(
                                            "cluster.error.check_files.failed_to_copy",
                                            hash=hash,
                                            file=file_size,
                                            target=target_size,
                                        )
                                    else:
                                        missing_files_by_storage[storage].remove(file)
                                        pbar.update(size)
        miss = set().union(*missing_files_by_storage.values())
        if not miss:
            file_count = len(files) * len(storages.get_storages())
            file_size = unit.format_bytes(
                sum(file.size for file in files) * len(storages.get_storages())
            )
            logger.tsuccess(
                "cluster.success.check_files.finished", count=file_count, size=file_size
            )
        else:
            logger.tinfo(
                "cluster.info.check_files.missing",
                count=unit.format_number(len(miss)),
            )
            await self.downloader.download(list(miss))
        self.start_task()

    async def _exists(self, file: BMCLAPIFile, storage: Storage):
        return await storage.exists(file.hash)

    async def _size(self, file: BMCLAPIFile, storage: Storage):
        return (
            await storage.exists(file.hash)
            and await storage.get_size(file.hash) == file.size
        )

    async def _hash(self, file: BMCLAPIFile, storage: Storage):
        return (
            await storage.exists(file.hash)
            and await storage.get_hash(file.hash) == file.hash
        )

    async def check_missing_files(self, storage: Storage):
        if not self.pbar:
            raise
        miss = []
        handler = None
        if self.check_type == FileCheckType.EXISTS:
            handler = self._exists
        if self.check_type == FileCheckType.SIZE:
            handler = self._size
        if self.check_type == FileCheckType.HASH:
            handler = self._hash
        if handler is None:
            raise KeyError(f"HandlerNotFound: {self.check_type}")
        for file in self.files:
            if not await handler(file, storage):
                miss.append(file)
            self.pbar.update(1)
            await asyncio.sleep(0)
        return miss


class FileStorage(Storage):
    def __init__(self, name: str, dir: Path, width: int) -> None:
        super().__init__(name, width)
        self.dir = dir
        if self.dir.is_file():
            raise FileExistsError(f"Cannot copy file: '{self.dir}': Is a file.")
        self.dir.mkdir(exist_ok=True, parents=True)
        self.cache: dict[str, File] = {}
        self.timer = Timer.repeat(
            self.clear_cache, delay=CHECK_CACHE, interval=CHECK_CACHE
        )

    async def get(self, hash: str, offset: int = 0) -> File:
        if hash in self.cache:
            file = self.cache[hash]
            file.last_access = time.time()
            file.cache = True
            return file
        path = Path(str(self.dir) + f"/{hash[:2]}/{hash}")
        buf = io.BytesIO()
        async with aiofiles.open(path, "rb") as r:
            while data := await r.read(IO_BUFFER):
                buf.write(data)
        file = File(path, hash, buf.tell(), time.time(), time.time())
        file.set_data(buf.getbuffer())
        self.cache[hash] = file
        file.cache = False
        return file

    async def exists(self, hash: str) -> bool:
        return os.path.exists(str(self.dir) + f"/{hash[:2]}/{hash}")

    async def get_size(self, hash: str) -> int:
        return os.path.getsize(str(self.dir) + f"/{hash[:2]}/{hash}")

    async def write(self, hash: str, io: io.BytesIO) -> int:
        Path(str(self.dir) + f"/{hash[:2]}/{hash}").parent.mkdir(
            exist_ok=True, parents=True
        )
        async with aiofiles.open(str(self.dir) + f"/{hash[:2]}/{hash}", "wb") as w:
            await w.write(io.getbuffer())
            return len(io.getbuffer())

    async def get_hash(self, hash: str) -> str:
        h = get_hash(hash)
        async with aiofiles.open(str(self.dir) + f"/{hash[:2]}/{hash}", "rb") as r:
            while data := await r.read(Config.get("advanced.io_buffer")):
                if not data:
                    break
                h.update(data)
                await asyncio.sleep(0.001)
        return h.hexdigest()

    async def clear_cache(self):
        size: int = 0
        old_keys: list[str] = []
        old_size: int = 0
        file: File
        key: str
        for key, file in sorted(
            self.cache.items(), key=lambda x: x[1].last_access, reverse=True
        ):
            if size <= CACHE_BUFFER and file.last_access + CACHE_TIME >= time.time():
                continue
            old_keys.append(key)
            old_size += file.size
        if not old_keys:
            return
        for key in old_keys:
            self.cache.pop(key)
        logger.tinfo(
            "cluster.info.clear_cache.count",
            count=unit.format_number(len(old_keys)),
            size=unit.format_bytes(old_size),
        )

    async def get_files(self, dir: str) -> list[str]:
        files = []
        if os.path.exists(str(self.dir) + f"/{dir}"):
            with os.scandir(str(self.dir) + f"/{dir}") as session:
                for file in session:
                    files.append(file.name)
        return files

    async def removes(self, hashs: list[str]) -> int:
        success = 0
        for hash in hashs:
            file = str(self.dir) + f"/{hash[:2]}/{hash}"
            if os.path.exists(file):
                os.remove(file)
                success += 1
        return success

    async def get_files_size(self, dir: str) -> int:
        size = 0
        if os.path.exists(str(self.dir) + f"/{dir}"):
            with os.scandir(str(self.dir) + f"/{dir}") as session:
                for file in session:
                    size += file.stat().st_size
        return size

    async def get_cache_stats(self) -> StatsCache:
        stat = StatsCache()
        for file in self.cache.values():
            stat.total += 1
            stat.bytes += file.size
        return stat


class WebDav(Storage):
    def __init__(
        self,
        name: str,
        width: int,
        username: str,
        password: str,
        hostname: str,
        endpoint: str,
    ) -> None:
        super().__init__(name, width)
        self.username = username
        self.password = password
        self.hostname = hostname
        self.endpoint = endpoint
        self.files: dict[str, File] = {}
        self.dirs: list[str] = []
        self.fetch: bool = False
        self.cache: dict[str, File] = {}
        self.empty = File("", "", 0)
        self.lock = utils.WaitLock()
        self.session = webdav3_client.Client(
            {
                "webdav_login": self.username,
                "webdav_password": self.password,
                "webdav_hostname": self.hostname,
                "User-Agent": USER_AGENT,
            }
        )
        self.session_lock = asyncio.Lock()
        Timer.delay(self._list_all)
        Timer.repeat(self._keepalive, interval=60)

    async def _keepalive(self):
        try:
            hostname = self.hostname
            endpoint = self.endpoint
            if not self.disabled:
                logger.tsuccess(
                    "cluster.success.webdav.keepalive",
                    hostname=hostname,
                    endpoint=endpoint,
                )
            else:
                storages.enable(self)
                logger.tsuccess(
                    "cluster.success.webdav.enabled",
                    hostname=hostname,
                    endpoint=endpoint,
                )
                await self._list_all()
        except webdav3_exceptions.NoConnection:
            if not self.disabled:
                logger.twarn(
                    "cluster.warn.webdav.no_connection",
                    hostname=hostname,
                    endpoint=endpoint,
                )
            storages.disable(self)
            self.fetch = False
        except:
            logger.error(traceback.format_exc())

    async def _execute(self, target):
        try:
            return await target
        except webdav3_exceptions.NoConnection as e:
            hostname = self.hostname
            endpoint = self.endpoint
            logger.twarn(
                "cluster.warn.webdav.no_connection",
                hostname=hostname,
                endpoint=endpoint,
            )
            storages.disable(self)
            self.fetch = False
            raise e
        except Exception as e:
            raise e

    def _endpoint(self, file: str):
        return f"{self.endpoint}/{file.removeprefix('/')}"

    async def _mkdir(self, dirs: str):
        if await self._execute(self.session.check(dirs)):
            return
        await self.session_lock.acquire()
        d = ""
        for dir in dirs.split("/"):
            d += dir
            await self._execute(self.session.mkdir(d))
            d += "/"
        self.session_lock.release()

    async def _list_all(self, force=False):
        if self.fetch and not force:
            return
        if not self.fetch:
            self.lock.acquire()
        self.fetch = True
        try:
            await self._mkdir(self.endpoint)
            dirs = (await self._execute(self.session.list(self.endpoint)))[1:]
            with tqdm(
                total=len(dirs),
                desc=f"[WebDav List Files <endpoint: '{self.endpoint}'>]",
            ) as pbar:
                await dashboard.set_status_by_tqdm("storage.webdav", pbar)
                for dir in (await self._execute(self.session.list(self.endpoint)))[1:]:
                    pbar.update(1)
                    files: dict[str, File] = {}
                    for file in (
                        await self._execute(
                            self.session.list(
                                self._endpoint(
                                    dir,
                                ),
                                get_info=True,
                            )
                        )
                    )[1:]:
                        files[file["name"]] = File(
                            file["path"].removeprefix(f"/dav/{self.endpoint}/"),
                            file["name"],
                            int(file["size"]),
                        )
                        await asyncio.sleep(0)
                    for remove in set(
                        file for file in self.files.keys() if file.startswith(dir)
                    ) - set(files.keys()):
                        self.files.pop(remove)
                    self.files.update(files)
                    if dir not in self.dirs:
                        self.dirs.append(dir)
        except:
            logger.error(traceback.format_exc())
        if self.lock is not None:
            self.lock.release()
        return self.files

    async def _wait_lock(self):
        if self.lock is None:
            return
        await self.lock.wait()

    async def get(self, file: str, offset: int = 0) -> File:
        if file in self.cache and self.cache[file].expiry - 10 > time.time():
            self.cache[file].cache = True
            self.cache[file].last_hit = time.time()
            return self.cache[file]
        try:
            async with aiohttp.ClientSession(
                auth=aiohttp.BasicAuth(self.username, self.password)
            ) as session:
                async with session.get(
                    self.hostname + self._endpoint(file[:2] + "/" + file),
                    allow_redirects=False,
                ) as resp:
                    f = File(
                        file,
                        file,
                        size=int(resp.headers.get("Content-Length", 0)),
                    )
                    if resp.status == 200:
                        f.headers = {}
                        for field in (
                            "ETag",
                            "Last-Modified",
                            "Content-Length",
                            "Content-Range",
                            "Accept-Ranges"
                        ):
                            if field not in resp.headers:
                                continue
                            f.headers[field] = resp.headers.get(field)
                        f.set_data(await resp.read())
                        f.expiry = time.time() + CACHE_TIME
                    elif resp.status // 100 == 3:
                        f.path = resp.headers.get("Location")
                        f.expiry = time.time() + utils.parse_cache_control(
                            resp.headers.get("Cache-Control", "")
                        )
                    self.cache[file] = f
            return self.cache[file]
        except Exception as e:
            storages.disable(self)

    async def exists(self, hash: str) -> bool:
        await self._wait_lock()
        if not self.fetch:
            self.fetch = True
            await self._list_all()
        return hash in self.files


    async def get_size(self, hash: str) -> int:
        await self._wait_lock()
        return self.files.get(hash, self.empty).size

    async def write(self, hash: str, io: io.BytesIO) -> int:
        path = self._endpoint(f"{hash[:2]}/{hash}")
        await self._mkdir(self._endpoint(f"{hash[:2]}"))
        await self._execute(self.session.upload_to(io.getbuffer(), path))
        self.files[hash] = File(path, hash, len(io.getbuffer()))
        return self.files[hash].size

    async def get_files(self, dir: str) -> list[str]:
        await self._wait_lock()
        return list((hash for hash in self.files.keys() if hash.startswith(dir)))

    async def get_hash(self, hash: str) -> str:
        h = get_hash(hash)
        async for data in await self._execute(
            self.session.download_iter(self._endpoint(f"{hash[:2]}/{hash}"))
        ):
            h.update(data)
        return h.hexdigest()

    async def get_files_size(self, dir: str) -> int:
        await self._wait_lock()
        return sum(
            (file.size for hash, file in self.files.items() if hash.startswith(dir))
        )

    async def removes(self, hashs: list[str]) -> int:
        success = 0
        for hash in hashs:
            await self._execute(
                self.session.clean(self._endpoint(f"{hash[:2]}/{hash}"))
            )
            success += 1
        return success

    async def get_cache_stats(self) -> StatsCache:
        stat = StatsCache()
        for file in self.cache.values():
            stat.total += 1
            stat.bytes += file.size
        return stat


class TypeStorage(Enum):
    FILE = "file"
    WEBDAV = "webdav"


class StorageManager:
    def __init__(self) -> None:
        self._storages: list[Storage] = []
        self._interface_storage: dict[TypeStorage, Type[Storage]] = {}
        self._storage_stats: dict[Storage, stats.StorageStats] = {}
        self.available_width = False
        self.available = False
        self.storage_widths: dict[Storage, int] = {}
        self.storage_cur: int = 0

    def enable(self, storage: Storage):
        storage.disabled = False
        if not self.available and not cluster.enabled:
            self.available = True
            Timer.delay(cluster.start)

    def disable(self, storage: Storage):
        storage.disabled = True
        if self.available and not self.get_storages():
            self.available = False
            Timer.delay(cluster.disable)

    def add_storage(self, storage):
        self._storages.append(storage)
        type = "Unknown"
        if isinstance(storage, FileStorage):
            type = "File"
        elif isinstance(storage, WebDav):
            type = "Webdav"
        self._storage_stats[storage] = stats.get_storage(f"{type}_{storage.get_name()}")
        self.available = True
        if storage.width != -1:
            self.available_width = True
            self.storage_widths[storage] = 0

    def remove_storage(self, storage):
        self._storages.remove(storage)

    def add_interface(self, type: TypeStorage, storage: Type[Storage]):
        self._interface_storage[type] = storage

    def create_storage(self, type: TypeStorage, *args, **kwargs):
        self.add_storage(self._interface_storage[type](*args, **kwargs))

    def get_all_storages(self):
        return [storage for storage in self._storages if not storage.disabled]

    def get_storages(self):
        return [storage for storage in self._storages if not storage.disabled]

    def get_available_storages(self):
        return [
            storage
            for storage in self._storages
            if not storage.disabled and storage.width != -1
        ]

    def get_storage_stats(self):
        return self._storage_stats

    def get_storage_width(self):
        keys = list(self.storage_widths.keys())
        storage: Storage = keys[self.storage_cur]
        if self.storage_widths[storage] >= storage.width:
            self.storage_widths[storage] = 0
            self.storage_cur += 1
            if self.storage_cur >= len(keys):
                self.storage_cur = 0
                storage = keys[self.storage_cur]
        self.storage_widths[storage] += 1
        return storage

    async def get(self, hash: str, offset: int, ip: str, ua: str = "") -> Optional[File]:
        first_storage = self.get_storage_width()
        storage = first_storage
        exists: bool = await storage.exists(hash)
        if not exists:
            await cluster.downloader._download_temporarily_file(hash)
            exists = True
        while not (exists := await storage.exists(hash)):
            await cluster.downloader._download_temporarily_file(hash)
            storage = self.get_storage_width()
            if storage == first_storage:
                break
        if not exists:
            return None
        file = await storage.get(hash, offset)
        if file is not None:
            self._storage_stats[storage].hit(file, offset, ip, ua)
        return file

    def get_storage_stat(self, storage):
        return self._storage_stats[storage]


class Cluster:
    def __init__(self) -> None:
        self.downloader = FileDownloader()
        self.file_check = FileCheck(self.downloader)
        self.sio = socketio.AsyncClient()
        self.sio.on("message", self._message)   
        self.sio.on("exception", self._exception)
        self.enabled: bool = False
        self.cert_valid: float = 0
        self.cur_token_timestamp: float = 0
        self._retry: int = 0
        self.want_enable: bool = False
        self.disable_future: utils.WaitLock = utils.WaitLock()
        self.channel_lock: utils.WaitLock = utils.WaitLock()
        self.keepalive_timer: Optional[Task] = None
        self.keepalive_timeout_timer: Optional[Task] = None
        self.keepalive_failed: int = 0
    async def connect(self):
        if not self.sio.connected:
            try:
                await self.sio.connect(
                    BASE_URL,
                    auth={"token": await token.getToken()},
                    transports=["websocket"],
                )
                self.cur_token_timestamp = token.token_expires
                await self.cert()
                return True
            except:
                logger.twarn("cluster.warn.cluster.failed_to_connect")
                logger.debug(traceback.format_exc())
                Timer.delay(self.init, delay=5)
                return False
    async def init(self):
        if not await self.connect():
            return
        await self.start()
    async def disable(self):
        if self.keepalive_timer is not None:
            self.keepalive_timer.block()
        await self.disable_future.wait()
        self.disable_future.acquire()
        async def _(err, ack):
            self.disable_future.release()
            logger.tsuccess("cluster.success.cluster.disabled")
        await self.emit("disable", callback=_)
        
    async def retry(self):
        if self.cur_token_timestamp != token.token_expires and self.sio.connected:
            self.sio.disconnect()
            logger.tdebug("cluster.debug.cluster.socketio.disconnect")
            await self.connect()
        if RECONNECT_RETRY != -1 and self._retry >= RECONNECT_RETRY:
            logger.terror(
                "cluster.error.cluster.reached_maximum_retry_count",
                count=RECONNECT_RETRY,
            )
            return
        if self.enabled:
            await self.disable()
            self.enabled = False
        self._retry += 1
        logger.tinfo("cluster.info.cluster.retry", t=RECONNECT_DELAY)
        await asyncio.sleep(RECONNECT_DELAY)
        await self.enable()
    async def start(self):
        if not storages.available:
            await self.disable()
            logger.twarn("cluster.warn.cluster.no_storage")
            return
        start = time.time()
        await self.file_check()
        t = "%.2f" % (time.time() - start)
        logger.tsuccess("cluster.success.cluster.finished_file_check", time=t)
        await self.enable()
    async def cert(self):
        if self.cert_valid - 600 > time.time():
            return
        self.channel_lock.acquire()
        async def _(err, ack):
            if err:
                logger.terror("cluster.error.cert.failed", ack=ack)
                return
            self.cert_valid = utils.parse_iso_time(ack["expires"])
            logger.tsuccess("cluster.success.cert.requested")
            certificate.load_text(ack["cert"], ack["key"])
            await dashboard.set_status("cluster.got.cert") 
            self.channel_lock.release()
        await self.emit("request-cert", callback=_)
        await dashboard.set_status("cluster.get.cert")
    async def enable(self):
        if not ENABLE or self._retry >= RECONNECT_RETRY or not storages.available_width:
            logger.twarn("cluster.warn.cluster.disabled")
        if self.want_enable or self.enabled:
            logger.tdebug("cluster.debug.cluster.enable_again")
            return
        timeoutTimer = None
        async def _(err, ack):
            if timeoutTimer is not None:
                timeoutTimer.block()
            self.want_enable = False
            if err:
                logger.terror(
                    "cluster.error.cluster.failed_to_start_service",
                    e=err["message"],
                )
                await self.retry()
                return
            self.enabled = True
            logger.tsuccess("cluster.success.cluster.connected_to_center_server")
            logger.tinfo(
                "cluster.info.cluster.hosting",
                id=CLUSTER_ID,
                port=PUBLIC_PORT or PORT,
            )
            await dashboard.set_status("cluster.enabled" + (".trusted" if self.trusted else ""))
            await self.keepalive()
        async def _timeout():
            self.want_enable = False
            await self.retry()
        self.want_enable = True
        self.keepalive_failed = 0
        await self.channel_lock.wait()
        await dashboard.set_status("cluster.want_enable")
        storage_str = {"file": 0, "webdav": 0}
        self.trusted = True
        for storage in storages.get_storages():
            if isinstance(storage, FileStorage):
                storage_str["file"] += 1
            elif isinstance(storage, WebDav):
                storage_str["webdav"] += 1
        logger.tinfo(
            "cluster.info.cluster.storage_count",
            total=len(storages.get_storages()),
            local=storage_str["file"],
            webdav=storage_str["webdav"],
        )
        await self.emit(
            "enable",
            {
                "host": PUBLIC_HOST,
                "port": PUBLIC_PORT or PORT,
                "version": API_VERSION,
                "byoc": BYOC,
                "noFastEnable": False,
                "flavor": {
                    "runtime": f"python/{sys.version_info.major}.{sys.version_info.minor}.{sys.version_info.micro} {VERSION}",
                    "storage": "+".join(
                        sorted((key for key, value in storage_str.items() if value))
                    ),
                },
            },
            callback=_
        )
        timeoutTimer = Timer.delay(_timeout, delay=ENABLE_TIMEOUT)
    async def keepalive(self):
        def _clear():
            if self.keepalive_timer is not None:
                self.keepalive_timer.block()
            if self.keepalive_timeout_timer is not None:
                self.keepalive_timeout_timer.block()
        async def _failed():
            if self.keepalive_failed >= 3:
                await self.retry()
                return
            else:
                await asyncio.sleep(10)
                await _start()
            self.keepalive_failed += 1
        async def _(err, ack):
            if err:
                logger.terror("cluster.error.cluster.keepalive_failed")
                await self.retry()
                return
            if not ack:
                await _failed()
                return
            self.keepalive_failed = 0
            ping = int((time.time() - utils.parse_iso_time(ack).timestamp()) * 1000)
            storage_data = {"hits": 0, "bytes": 0}
            for storage in cur_storages:
                storage.object.add_last_hits(storage.sync_hits)
                storage.object.add_last_bytes(storage.sync_bytes)
                storage_data["hits"] += storage.sync_hits
                storage_data["bytes"] += storage.sync_bytes
            hits = unit.format_number(storage_data["hits"])
            bytes = unit.format_bytes(storage_data["bytes"])
            storage_count = len(cur_storages)
            logger.tsuccess(
                "cluster.success.keepalive",
                hits=hits,
                bytes=bytes,
                count=storage_count,
                ping=ping,
            )
        async def _start():
            data = {"hits": 0, "bytes": 0}
            for storage in cur_storages:
                data["hits"] += storage.sync_hits
                data["bytes"] += storage.sync_bytes
            await self.emit(
                "keep-alive",
                {"time": int(time.time() * 1000), **data},
                callback=_
            )
        _clear()
        cur_storages = stats.get_offset_storages().copy()
        self.keepalive_timer = Timer.delay(self.keepalive, delay=60)
        await _start()
    def _message(self, message):
        logger.tinfo("cluster.info.cluster.remote_message", message=message)
        if "信任度过低" in message:
            self.trusted = False
    def _exception(self, message):
        logger.terror("cluster.error.cluster.remote_message", message=message)
        Timer.delay(self.retry)
    async def emit(self, channel, data=None, callback = None):
        logger.tdebug("cluster.debug.cluster.emit.send", channel=channel, data=data,)
        await self.sio.emit(
            channel, data, callback=lambda x: Timer.delay(self.message, (channel, x, callback))
        )
    async def message(self, channel, data: list[Any], callback = None):
        if len(data) == 1:
            data.append(None)
        err, ack = data
        if channel != "request-cert":
            logger.tdebug("cluster.debug.cluster.emit.recv", channel=channel, data=data)
        if callback is None:
            return
        try:
            await callback(err, ack)
        except:
            logger.error(traceback.format_exc())


token = TokenManager()
cluster: Optional[Cluster] = None
last_status: str = "-"
storages = StorageManager()
github_api = "https://api.github.com"
download_url = ""


async def check_update():
    global fetched_version
    fetched_version = "Unknown"
    async with aiohttp.ClientSession(base_url=github_api) as session:
        logger.tinfo("cluster.info.check_update.checking")
        try:
            async with session.get(
                "/repos/TTB-Network/python-openbmclapi/releases/latest"
            ) as req:
                req.raise_for_status()
                data = await req.json()
                fetched_version = data["tag_name"]
            if fetched_version != VERSION:
                logger.tsuccess(
                    "cluster.success.check_update.new_version",
                    latest=fetched_version,
                )
                await dashboard.trigger("version")
            else:
                logger.tinfo("cluster.info.check_update.already_up_to_date")
        except aiohttp.ClientError as e:
            logger.terror("cluster.error.check_update.failed", e=e)
    Timer.delay(check_update, delay=3600)


async def init():
    if CLUSTER_ID == '':
        raise ClusterIdNotSet
    if CLUSTER_SECERT == '':
        raise ClusterSecretNotSet
    global cluster
    cluster = Cluster()
    system.init()
    plugins.load_plugins()
    for plugin in plugins.get_plugins():
        await plugin.init()
        await plugin.enable()
    for storage in STORAGES:
        if storage.type == "file":
            storages.add_storage(
                FileStorage(storage.name, Path(storage.path), storage.width)
            )
        elif storage.type == "webdav":
            storages.add_storage(
                WebDav(
                    storage.name,
                    storage.width,
                    storage.kwargs["username"],
                    storage.kwargs["password"],
                    storage.kwargs["endpoint"],
                    storage.path,
                )
            )
    Timer.delay(cluster.init)
    app = web.app

    @app.get("/files")
    async def _():
        files = sorted(cluster.downloader.files, key=lambda x: x.hash)
        for file in files:
            yield f'<a href="/dev_download/{file.hash}" target="_blank">{file}</a></br>'.encode()

    @app.get("/dev_download/{hash}")
    async def _(hash: str):
        cur_time = int(time.time() * 1000.0) + 600
        e = utils.base36_encode(cur_time)
        s = hashlib.sha1()
        s.update(CLUSTER_SECERT.encode("utf-8"))
        s.update(hash.encode("utf-8"))
        s.update(e.encode("utf-8"))
        return web.RedirectResponse(
            f"/download/{hash}?s={base64.urlsafe_b64encode(s.digest()).decode().strip('=')}&e={e}"
        )

    @app.get("/measure/{size}")
    async def _(request: web.Request, size: int, config: web.ResponseConfiguration):
        if not SIGN_SKIP and not utils.check_sign(
            request.get_url(),
            CLUSTER_SECERT,
            request.get_url_params().get("s") or "",
            request.get_url_params().get("e") or "",
        ):
            yield web.Response(status_code=403)
            return
        config.length = size * 1024 * 1024
        for _ in range(size):
            yield b"\x00" * 1024 * 1024
        return

    @app.get("/download/{hash}", access_logs=False)
    async def _(request: web.Request, hash: str):
        if (
            not SIGN_SKIP
            and not utils.check_sign(
                hash,
                CLUSTER_SECERT,
                request.get_url_params().get("s") or "",
                request.get_url_params().get("e") or "",
            )
            or not cluster
        ):
            return web.Response(status_code=403)
        if not storages.available_width:
            return web.Response(status_code=503)
        start_bytes = 0
        range_str = await request.get_headers("range", "")
        range_match = re.search(r"bytes=(\d+)-(\d+)", range_str, re.S) or re.search(
            r"bytes=(\d+)-", range_str, re.S
        )
        if range_match:
            start_bytes = int(range_match.group(1)) if range_match else 0
        name = {}
        if request.get_url_params().get("name"):
            name["Content-Disposition"] = (
                f"attachment; filename={request.get_url_params().get('name')}"
            )
        data = await storages.get(hash, start_bytes, request.get_ip(), request.get_user_agent())
        if not data:
            return web.Response(status_code=404)
        if data.is_url() and isinstance(data.get_path(), str):
            return web.RedirectResponse(str(data.get_path())).set_headers(name)
        return web.Response(
            data.get_data().getbuffer(), headers=data.headers or {}
        ).set_headers(name)

<<<<<<< HEAD
    cache = io.BytesIO()
    
=======
>>>>>>> 53267bc9
    @app.get("/sync_download/{hash}")
    async def _(request: web.Request, hash: str):
        return Path(f"./bmclapi/{hash[:2]}/{hash}")

    dir = Path("./bmclapi_dashboard/")
    dir.mkdir(exist_ok=True, parents=True)
    app.mount_resource(web.Resource("/", dir, show_dir=False))

    @app.get("/pages/{name}/{sub}")
    @app.get("/pages/{name}")
    async def _(request: web.Request, name: str, sub: str = ""):
        return Path(f"./bmclapi_dashboard/index.html")

    @app.websocket("/pages/{name}/{sub}")
    @app.websocket("/pages/{name}")
    async def _(request: web.Request, ws: web.WebSocket):
        dashboard.websockets.append(ws)
        auth_cookie = (await request.get_cookies()).get("auth") or None
        auth = dashboard.token_isvaild(auth_cookie.value if auth_cookie else None)
        if not auth:
            await ws.send(dashboard.to_bytes(0, "auth", None).io.getbuffer())
        else:
            await ws.send(dashboard.to_bytes(0, "auth", DASHBOARD_USERNAME).io.getbuffer())
        async for raw_data in ws:
            if isinstance(raw_data, str):
                continue
            if isinstance(raw_data, io.BytesIO):
                raw_data = raw_data.getvalue()
            input = utils.DataInputStream(raw_data)
            key = input.readVarInt()
            type = input.readString()
            data = dashboard.deserialize(input)
            await ws.send(
                dashboard.to_bytes(
                    key, type, await dashboard.process(type, data)
                ).io.getbuffer()
            )
        dashboard.websockets.remove(ws)
    @app.get("/auth")
    async def _(request: web.Request):
        auth = (await request.get_headers("Authorization")).split(" ", 1)[1]
        try:
            info = json.loads(base64.b64decode(auth))
        except:
            return web.Response(status_code=401)
        if (
            info["username"] != DASHBOARD_USERNAME
            or info["password"] != DASHBOARD_PASSWORD
        ):
            return web.Response(status_code=401)
        token = dashboard.generate_token(request)
        return web.Response(
            DASHBOARD_USERNAME,
            cookies=[web.Cookie("auth", token.value, expires=int(time.time() + 86400))],
        )

    @app.post("/api/{name}")
    async def _(request: web.Request, name: str):
        if name == "auth":
            auth_cookie = (await request.get_cookies()).get("auth") or None
            auth = dashboard.token_isvaild(auth_cookie.value if auth_cookie else None)
            if not auth:
                return None
            else:
                return DASHBOARD_USERNAME
        data = {"content": ""}
        try:
            data = (await request.json()) or {}
            if "content" not in data:
                data = {"content": ""}
        except:
            ...
        return await dashboard.process(name, data.get("content"))

    app.redirect("/", "/pages/")
    
    await check_update()


async def close():
    global cluster
    for plugin in plugins.get_enable_plugins():
        await plugin.disable()
    if cluster:
        await cluster.disable()<|MERGE_RESOLUTION|>--- conflicted
+++ resolved
@@ -1288,11 +1288,6 @@
             data.get_data().getbuffer(), headers=data.headers or {}
         ).set_headers(name)
 
-<<<<<<< HEAD
-    cache = io.BytesIO()
-    
-=======
->>>>>>> 53267bc9
     @app.get("/sync_download/{hash}")
     async def _(request: web.Request, hash: str):
         return Path(f"./bmclapi/{hash[:2]}/{hash}")
@@ -1368,7 +1363,7 @@
         return await dashboard.process(name, data.get("content"))
 
     app.redirect("/", "/pages/")
-    
+
     await check_update()
 
 
