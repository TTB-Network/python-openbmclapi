--- conflicted
+++ resolved
@@ -19,12 +19,8 @@
     get_timestamp_from_hour_tohour,
 )
 from core.api import File
-<<<<<<< HEAD
 from core.logger import logger
 from core import unit, scheduler
-=======
-from core import logger, timer as Timer
->>>>>>> 9fdbbcf2
 import core.location as location
 
 
@@ -599,15 +595,10 @@
         )
     read_storage()
     _write_database(True)
-<<<<<<< HEAD
-    logger.tinfo("stats.info.initization", time = f"{(time.monotonic() - start):.2f}")
+    logger.tinfo(
+        "stats.info.initization", time = f"{(time.monotonic() - start):.2f}"
+    )
     scheduler.repeat(write_database, delay=time.time() % 1, interval=1)
-=======
-    logger.tsuccess(
-        "stats.info.initialization", time=f"{(time.monotonic() - start):.2f}"
-    )
-    Timer.delay(write_database, delay=time.time() % 1)
->>>>>>> 9fdbbcf2
 
 
 def write_database():
